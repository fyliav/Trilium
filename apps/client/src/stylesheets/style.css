--- conflicted
+++ resolved
@@ -2589,7 +2589,14 @@
     width: 100%;
 }
 
-<<<<<<< HEAD
+/* Calendar collection */
+
+.calendar-view a.fc-timegrid-event,
+.calendar-view a.fc-daygrid-event {
+    /* Workaround: set font weight only if the theme-next is not active */
+    font-weight: var(--root-background, 800);
+}
+
 @media (max-width: 991px) {
     body.mobile {
         .split-note-container-widget {
@@ -2609,12 +2616,4 @@
             opacity: 0.4;
         }
     }
-=======
-/* Calendar collection */
-
-.calendar-view a.fc-timegrid-event,
-.calendar-view a.fc-daygrid-event {
-    /* Workaround: set font weight only if the theme-next is not active */
-    font-weight: var(--root-background, 800);
->>>>>>> 64662d52
 }