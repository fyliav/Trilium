--- conflicted
+++ resolved
@@ -1,11 +1,7 @@
 "use strict";
 
 import build from "./build.js";
-<<<<<<< HEAD
-import packageJson from "../../package.json";
-=======
 import packageJson from "../../package.json" with { type: "json" };
->>>>>>> 3ba8f934
 import dataDir from "./data_dir.js";
 
 const APP_DB_VERSION = 228;
