--- conflicted
+++ resolved
@@ -9,7 +9,7 @@
 import { t } from "i18next";
 import SBranch from "./shaca/entities/sbranch.js";
 import options from "../services/options.js";
-import { getResourceDir, isDev, safeExtractMessageAndStackFromError } from "../services/utils.js";
+import utils, { getResourceDir, isDev, safeExtractMessageAndStackFromError } from "../services/utils.js";
 import app_path from "../services/app_path.js";
 import ejs from "ejs";
 import log from "../services/log.js";
@@ -30,7 +30,6 @@
     isEmpty?: boolean;
 }
 
-<<<<<<< HEAD
 interface Subroot {
     note?: SNote | BNote;
     branch?: SBranch | BBranch
@@ -152,6 +151,7 @@
         showLoginInShareTheme,
         t,
         isDev,
+        utils,
         ...renderArgs
     };
 
@@ -209,10 +209,7 @@
     return templateString;
 }
 
-function getContent(note: SNote | BNote) {
-=======
-export function getContent(note: SNote) {
->>>>>>> 1e8f179f
+export function getContent(note: SNote | BNote) {
     if (note.isProtected) {
         return {
             header: "",
@@ -261,14 +258,9 @@
     result.content += "</ul>";
 }
 
-<<<<<<< HEAD
 function renderText(result: Result, note: SNote | BNote) {
-    const document = new JSDOM(result.content || "").window.document;
-=======
-function renderText(result: Result, note: SNote) {
     if (typeof result.content !== "string") return;
     const document = parse(result.content || "");
->>>>>>> 1e8f179f
 
     // Process include notes.
     for (const includeNoteEl of document.querySelectorAll("section.include-note")) {
