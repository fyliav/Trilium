"use strict";

import utils from "../services/utils.js";
import optionService from "../services/options.js";
import myScryptService from "../services/encryption/my_scrypt.js";
import log from "../services/log.js";
import passwordService from "../services/encryption/password.js";
import assetPath from "../services/asset_path.js";
import appPath from "../services/app_path.js";
import ValidationError from "../errors/validation_error.js";
<<<<<<< HEAD
import { Request, Response } from 'express';
import recoveryCodeService from '../services/encryption/recovery_codes.js';
import openIDService from '../services/open_id.js';
import openIDEncryption from '../services/encryption/open_id_encryption.js';
import totp from '../services/totp.js';
import open_id from '../services/open_id.js';

function loginPage(req: Request, res: Response) {
    if (open_id.isOpenIDEnabled()) {
      res.redirect('/authenticate');
    } else {
      res.render('login', {
        failedAuth: false,
        totpEnabled: totp.isTotpEnabled(),
        assetPath: assetPath,
        appPath: appPath,
      });
    }
  }

 function setPasswordPage(req: Request, res: Response) {
    res.render('set_password', {
=======
import type { Request, Response } from "express";

function loginPage(req: Request, res: Response) {
    res.render("login", {
        failedAuth: false,
        assetPath,
        appPath
    });
}

function setPasswordPage(req: Request, res: Response) {
    res.render("set_password", {
>>>>>>> 91dca2df
        error: false,
        assetPath,
        appPath
    });
}

function setPassword(req: Request, res: Response) {
    if (passwordService.isPasswordSet()) {
        throw new ValidationError("Password has been already set");
    }

    let { password1, password2 } = req.body;
    password1 = password1.trim();
    password2 = password2.trim();

    let error;

    if (password1 !== password2) {
        error = "Entered passwords don't match.";
    } else if (password1.length < 4) {
        error = "Password must be at least 4 characters long.";
    }

    if (error) {
        res.render("set_password", {
            error,
            assetPath,
            appPath
        });
        return;
    }

    passwordService.setPassword(password1);

    res.redirect("login");
}

function login(req: Request, res: Response) {
<<<<<<< HEAD
    const guessedPassword = req.body.password;
    const guessedTotp = req.body.token;

    if (verifyPassword(guessedPassword)) {
        if (totp.isTotpEnabled()){
            if (!verifyTOTP(guessedTotp)) {
            sendLoginError(req, res);
            return;
            }
        }

        const rememberMe = req.body.rememberMe;

        req.session.regenerate(() => {
            if (rememberMe) {
                req.session.cookie.maxAge = 21 * 24 * 3600000;  // 3 weeks
            } else {
                req.session.cookie.expires = null;
            }

            req.session.loggedIn = true;
            res.redirect('.');
        });
    }
    else {
        sendLoginError(req, res);
=======
    const { password, rememberMe } = req.body;

    if (!verifyPassword(password)) {
        // note that logged IP address is usually meaningless since the traffic should come from a reverse proxy
        log.info(`WARNING: Wrong password from ${req.ip}, rejecting.`);

        return res.status(401).render("login", {
            failedAuth: true,
            assetPath,
            appPath
        });
>>>>>>> 91dca2df
    }

    req.session.regenerate(() => {
        if (!rememberMe) {
            // unset default maxAge set by sessionParser
            // Cookie becomes non-persistent and expires after current browser session (e.g. when browser is closed)
            req.session.cookie.maxAge = undefined;
        }

        req.session.loggedIn = true;

        res.redirect(".");
    });
}

function verifyTOTP(guessedToken: string) {
    if (totp.validateTOTP(guessedToken)) return true;

    const recoveryCodeValidates = recoveryCodeService.verifyRecoveryCode(guessedToken);

    return recoveryCodeValidates;
}

function verifyPassword(guessedPassword: string) {
    const hashed_password = utils.fromBase64(optionService.getOption("passwordVerificationHash"));

    const guess_hashed = myScryptService.getVerificationHash(guessedPassword);

    return guess_hashed.equals(hashed_password);
}

function sendLoginError(req: Request, res: Response) {
    // note that logged IP address is usually meaningless since the traffic should come from a reverse proxy
    if ( totp.isTotpEnabled( )){
        log.info(`WARNING: Wrong password or TOTP from ${req.ip}, rejecting.`);
    }else{
        log.info(`WARNING: Wrong password from ${req.ip}, rejecting.`);
    }

    res.status(401).render('login', {
      failedAuth: true,
      totpEnabled: optionService.getOption('totpEnabled') && totp.checkForTotSecret(),
      assetPath: assetPath,
    });
}

function logout(req: Request, res: Response) {
    req.session.regenerate(() => {
        req.session.loggedIn = false;
<<<<<<< HEAD
        if (openIDService.isOpenIDEnabled() && openIDEncryption.isSubjectIdentifierSaved()) {
            res.oidc.logout({ returnTo: '/authenticate' });
        } else res.redirect('login');
=======
        res.sendStatus(200);
>>>>>>> 91dca2df
    });
}

export default {
    loginPage,
    setPasswordPage,
    setPassword,
    login,
    logout
};<|MERGE_RESOLUTION|>--- conflicted
+++ resolved
@@ -8,8 +8,7 @@
 import assetPath from "../services/asset_path.js";
 import appPath from "../services/app_path.js";
 import ValidationError from "../errors/validation_error.js";
-<<<<<<< HEAD
-import { Request, Response } from 'express';
+import type { Request, Response } from 'express';
 import recoveryCodeService from '../services/encryption/recovery_codes.js';
 import openIDService from '../services/open_id.js';
 import openIDEncryption from '../services/encryption/open_id_encryption.js';
@@ -18,33 +17,19 @@
 
 function loginPage(req: Request, res: Response) {
     if (open_id.isOpenIDEnabled()) {
-      res.redirect('/authenticate');
+        res.redirect('/authenticate');
     } else {
-      res.render('login', {
-        failedAuth: false,
-        totpEnabled: totp.isTotpEnabled(),
-        assetPath: assetPath,
-        appPath: appPath,
-      });
+        res.render('login', {
+            failedAuth: false,
+            totpEnabled: totp.isTotpEnabled(),
+            assetPath: assetPath,
+            appPath: appPath,
+        });
     }
-  }
-
- function setPasswordPage(req: Request, res: Response) {
-    res.render('set_password', {
-=======
-import type { Request, Response } from "express";
-
-function loginPage(req: Request, res: Response) {
-    res.render("login", {
-        failedAuth: false,
-        assetPath,
-        appPath
-    });
 }
 
 function setPasswordPage(req: Request, res: Response) {
     res.render("set_password", {
->>>>>>> 91dca2df
         error: false,
         assetPath,
         appPath
@@ -83,15 +68,14 @@
 }
 
 function login(req: Request, res: Response) {
-<<<<<<< HEAD
     const guessedPassword = req.body.password;
     const guessedTotp = req.body.token;
 
     if (verifyPassword(guessedPassword)) {
-        if (totp.isTotpEnabled()){
+        if (totp.isTotpEnabled()) {
             if (!verifyTOTP(guessedTotp)) {
-            sendLoginError(req, res);
-            return;
+                sendLoginError(req, res);
+                return;
             }
         }
 
@@ -101,7 +85,9 @@
             if (rememberMe) {
                 req.session.cookie.maxAge = 21 * 24 * 3600000;  // 3 weeks
             } else {
-                req.session.cookie.expires = null;
+                // unset default maxAge set by sessionParser
+                // Cookie becomes non-persistent and expires after current browser session (e.g. when browser is closed)
+                req.session.cookie.maxAge = undefined;
             }
 
             req.session.loggedIn = true;
@@ -110,32 +96,7 @@
     }
     else {
         sendLoginError(req, res);
-=======
-    const { password, rememberMe } = req.body;
-
-    if (!verifyPassword(password)) {
-        // note that logged IP address is usually meaningless since the traffic should come from a reverse proxy
-        log.info(`WARNING: Wrong password from ${req.ip}, rejecting.`);
-
-        return res.status(401).render("login", {
-            failedAuth: true,
-            assetPath,
-            appPath
-        });
->>>>>>> 91dca2df
     }
-
-    req.session.regenerate(() => {
-        if (!rememberMe) {
-            // unset default maxAge set by sessionParser
-            // Cookie becomes non-persistent and expires after current browser session (e.g. when browser is closed)
-            req.session.cookie.maxAge = undefined;
-        }
-
-        req.session.loggedIn = true;
-
-        res.redirect(".");
-    });
 }
 
 function verifyTOTP(guessedToken: string) {
@@ -156,29 +117,28 @@
 
 function sendLoginError(req: Request, res: Response) {
     // note that logged IP address is usually meaningless since the traffic should come from a reverse proxy
-    if ( totp.isTotpEnabled( )){
+    if (totp.isTotpEnabled()) {
         log.info(`WARNING: Wrong password or TOTP from ${req.ip}, rejecting.`);
-    }else{
+    } else {
         log.info(`WARNING: Wrong password from ${req.ip}, rejecting.`);
     }
 
     res.status(401).render('login', {
-      failedAuth: true,
-      totpEnabled: optionService.getOption('totpEnabled') && totp.checkForTotSecret(),
-      assetPath: assetPath,
+        failedAuth: true,
+        totpEnabled: optionService.getOption('totpEnabled') && totp.checkForTotSecret(),
+        assetPath: assetPath,
     });
 }
 
 function logout(req: Request, res: Response) {
     req.session.regenerate(() => {
         req.session.loggedIn = false;
-<<<<<<< HEAD
+
         if (openIDService.isOpenIDEnabled() && openIDEncryption.isSubjectIdentifierSaved()) {
             res.oidc.logout({ returnTo: '/authenticate' });
         } else res.redirect('login');
-=======
+
         res.sendStatus(200);
->>>>>>> 91dca2df
     });
 }
 
