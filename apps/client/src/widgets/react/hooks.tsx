<<<<<<< HEAD
import { MutableRef, useCallback, useContext, useDebugValue, useEffect, useLayoutEffect, useMemo, useRef, useState } from "preact/hooks";
import appContext, { EventData, EventNames } from "../../components/app_context";
import { ParentComponent, refToJQuerySelector } from "./react_utils";
import SpacedUpdate from "../../services/spaced_update";
import { FilterLabelsByType, KeyboardActionNames, OptionNames, RelationNames } from "@triliumnext/commons";
import options, { type OptionValue } from "../../services/options";
import utils, { escapeRegExp, reloadFrontendApp } from "../../services/utils";
import NoteContext from "../../components/note_context";
import BasicWidget, { ReactWrappedWidget } from "../basic_widget";
import FNote from "../../entities/fnote";
import attributes from "../../services/attributes";
import FBlob from "../../entities/fblob";
import NoteContextAwareWidget from "../note_context_aware_widget";
=======
import { CSSProperties } from "preact/compat";
import { DragData } from "../note_tree";
import { FilterLabelsByType, KeyboardActionNames, OptionNames, RelationNames } from "@triliumnext/commons";
import { Inputs, MutableRef, useCallback, useContext, useDebugValue, useEffect, useLayoutEffect, useMemo, useRef, useState } from "preact/hooks";
import { ParentComponent } from "./react_utils";
>>>>>>> afa92551
import { RefObject, VNode } from "preact";
import { Tooltip } from "bootstrap";
import { ViewMode } from "../../services/link";
import appContext, { CommandListenerData, EventData, EventNames } from "../../components/app_context";
import attributes from "../../services/attributes";
import BasicWidget, { ReactWrappedWidget } from "../basic_widget";
import Component from "../../components/component";
import FBlob from "../../entities/fblob";
import FNote from "../../entities/fnote";
import keyboard_actions from "../../services/keyboard_actions";
import Mark from "mark.js";
import NoteContext from "../../components/note_context";
import NoteContextAwareWidget from "../note_context_aware_widget";
import options, { type OptionValue } from "../../services/options";
import protected_session_holder from "../../services/protected_session_holder";
import SpacedUpdate from "../../services/spaced_update";
import toast, { ToastOptions } from "../../services/toast";
<<<<<<< HEAD
import protected_session_holder from "../../services/protected_session_holder";
import server from "../../services/server";
import { removeIndividualBinding } from "../../services/shortcuts";
import { ViewScope } from "../../services/link";
=======
import utils, { escapeRegExp, reloadFrontendApp } from "../../services/utils";
>>>>>>> afa92551

export function useTriliumEvent<T extends EventNames>(eventName: T, handler: (data: EventData<T>) => void) {
    const parentComponent = useContext(ParentComponent);
    useLayoutEffect(() => {
        parentComponent?.registerHandler(eventName, handler);
        return (() => parentComponent?.removeHandler(eventName, handler));
    }, [ eventName, handler ]);
    useDebugValue(eventName);
}

export function useTriliumEvents<T extends EventNames>(eventNames: T[], handler: (data: EventData<T>, eventName: T) => void) {
    const parentComponent = useContext(ParentComponent);

    useLayoutEffect(() => {
        const handlers: ({ eventName: T, callback: (data: EventData<T>) => void })[] = [];
        for (const eventName of eventNames) {
            handlers.push({ eventName, callback: (data) => {
                handler(data, eventName);
            }})
        }

        for (const { eventName, callback } of handlers) {
            parentComponent?.registerHandler(eventName, callback);
        }

        return (() => {
            for (const { eventName, callback } of handlers) {
                parentComponent?.removeHandler(eventName, callback);
            }
        });
    }, [ eventNames, handler ]);
    useDebugValue(() => eventNames.join(", "));
}

export function useSpacedUpdate(callback: () => void | Promise<void>, interval = 1000) {
    const callbackRef = useRef(callback);
    const spacedUpdateRef = useRef<SpacedUpdate>(new SpacedUpdate(
        () => callbackRef.current(),
        interval
    ));

    // Update callback ref when it changes
    useEffect(() => {
        callbackRef.current = callback;
    }, [callback]);

    // Update interval if it changes
    useEffect(() => {
        spacedUpdateRef.current?.setUpdateInterval(interval);
    }, [interval]);

    return spacedUpdateRef.current;
}

export function useEditorSpacedUpdate({ note, noteContext, getData, onContentChange, dataSaved, updateInterval }: {
    note: FNote,
    noteContext: NoteContext | null | undefined,
    getData: () => Promise<object | undefined> | object | undefined,
    onContentChange: (newContent: string) => void,
    dataSaved?: () => void,
    updateInterval?: number;
}) {
    const parentComponent = useContext(ParentComponent);
    const blob = useNoteBlob(note, parentComponent?.componentId);

    const callback = useMemo(() => {
        return async () => {
            const data = await getData();

            // for read only notes
            if (data === undefined) return;

            protected_session_holder.touchProtectedSessionIfNecessary(note);
            await server.put(`notes/${note.noteId}/data`, data, parentComponent?.componentId);

            dataSaved?.();
        }
    }, [ note, getData, dataSaved ])
    const spacedUpdate = useSpacedUpdate(callback);

    // React to note/blob changes.
    useEffect(() => {
        if (!blob) return;
        spacedUpdate.allowUpdateWithoutChange(() => onContentChange(blob.content));
    }, [ blob ]);

    // React to update interval changes.
    useEffect(() => {
        if (!updateInterval) return;
        spacedUpdate.setUpdateInterval(updateInterval);
    }, [ updateInterval ]);

    // Save if needed upon switching tabs.
    useTriliumEvent("beforeNoteSwitch", async ({ noteContext: eventNoteContext }) => {
        if (eventNoteContext.ntxId !== noteContext?.ntxId) return;
        await spacedUpdate.updateNowIfNecessary();
    });

    // Save if needed upon tab closing.
    useTriliumEvent("beforeNoteContextRemove", async ({ ntxIds }) => {
        if (!noteContext?.ntxId || !ntxIds.includes(noteContext.ntxId)) return;
        await spacedUpdate.updateNowIfNecessary();
    })

    // Save if needed upon window/browser closing.
    useEffect(() => {
        const listener = () => spacedUpdate.isAllSavedAndTriggerUpdate();
        appContext.addBeforeUnloadListener(listener);
        return () => appContext.removeBeforeUnloadListener(listener);
    }, []);

    return spacedUpdate;
}

/**
 * Allows a React component to read and write a Trilium option, while also watching for external changes.
 *
 * Conceptually, `useTriliumOption` works just like `useState`, but the value is also automatically updated if
 * the option is changed somewhere else in the client.
 *
 * @param name the name of the option to listen for.
 * @param needsRefresh whether to reload the frontend whenever the value is changed.
 * @returns an array where the first value is the current option value and the second value is the setter.
 */
export function useTriliumOption(name: OptionNames, needsRefresh?: boolean): [string, (newValue: OptionValue) => Promise<void>] {
    const initialValue = options.get(name);
    const [ value, setValue ] = useState(initialValue);

    const wrappedSetValue = useMemo(() => {
        return async (newValue: OptionValue) => {
            await options.save(name, newValue);

            if (needsRefresh) {
                reloadFrontendApp(`option change: ${name}`);
            }
        }
    }, [ name, needsRefresh ]);

    useTriliumEvent("entitiesReloaded", useCallback(({ loadResults }) => {
        if (loadResults.getOptionNames().includes(name)) {
            const newValue = options.get(name);
            setValue(newValue);
        }
     }, [ name, setValue ]));

    useDebugValue(name);

    return [
        value,
        wrappedSetValue
    ]
}

/**
 * Similar to {@link useTriliumOption}, but the value is converted to and from a boolean instead of a string.
 *
 * @param name the name of the option to listen for.
 * @param needsRefresh whether to reload the frontend whenever the value is changed.
 * @returns an array where the first value is the current option value and the second value is the setter.
 */
export function useTriliumOptionBool(name: OptionNames, needsRefresh?: boolean): [boolean, (newValue: boolean) => Promise<void>] {
    const [ value, setValue ] = useTriliumOption(name, needsRefresh);
    useDebugValue(name);
    return [
        (value === "true"),
        (newValue) => setValue(newValue ? "true" : "false")
    ]
}

/**
 * Similar to {@link useTriliumOption}, but the value is converted to and from a int instead of a string.
 *
 * @param name the name of the option to listen for.
 * @param needsRefresh whether to reload the frontend whenever the value is changed.
 * @returns an array where the first value is the current option value and the second value is the setter.
 */
export function useTriliumOptionInt(name: OptionNames): [number, (newValue: number) => Promise<void>] {
    const [ value, setValue ] = useTriliumOption(name);
    useDebugValue(name);
    return [
        (parseInt(value, 10)),
        (newValue) => setValue(newValue)
    ]
}

/**
 * Similar to {@link useTriliumOption}, but the object value is parsed to and from a JSON instead of a string.
 *
 * @param name the name of the option to listen for.
 * @returns an array where the first value is the current option value and the second value is the setter.
 */
export function useTriliumOptionJson<T>(name: OptionNames): [ T, (newValue: T) => Promise<void> ] {
    const [ value, setValue ] = useTriliumOption(name);
    useDebugValue(name);
    return [
        (JSON.parse(value) as T),
        (newValue => setValue(JSON.stringify(newValue)))
    ];
}

/**
 * Similar to {@link useTriliumOption}, but operates with multiple options at once.
 *
 * @param names the name of the option to listen for.
 * @returns an array where the first value is a map where the keys are the option names and the values, and the second value is the setter which takes in the same type of map and saves them all at once.
 */
export function useTriliumOptions<T extends OptionNames>(...names: T[]) {
    const values: Record<string, string> = {};
    for (const name of names) {
        values[name] = options.get(name);
    }

    useDebugValue(() => names.join(", "));

    return [
        values as Record<T, string>,
        options.saveMany
    ] as const;
}

/**
 * Generates a unique name via a random alphanumeric string of a fixed length.
 *
 * <p>
 * Generally used to assign names to inputs that are unique, especially useful for widgets inside tabs.
 *
 * @param prefix a prefix to add to the unique name.
 * @returns a name with the given prefix and a random alpanumeric string appended to it.
 */
export function useUniqueName(prefix?: string) {
    return useMemo(() => (prefix ? prefix + "-" : "") + utils.randomString(10), [ prefix ]);
}

export function useNoteContext() {
    const [ noteContext, setNoteContext ] = useState<NoteContext>();
    const [ notePath, setNotePath ] = useState<string | null | undefined>();
    const [ note, setNote ] = useState<FNote | null | undefined>();
    const [ , setViewScope ] = useState<ViewScope>();
    const [ refreshCounter, setRefreshCounter ] = useState(0);

    useEffect(() => {
        setNote(noteContext?.note);
    }, [ notePath ]);

    useTriliumEvents([ "setNoteContext", "activeContextChanged", "noteSwitchedAndActivated", "noteSwitched" ], ({ noteContext }) => {
        setNoteContext(noteContext);
        setNotePath(noteContext.notePath);
        setViewScope(noteContext.viewScope);
    });
    useTriliumEvent("frocaReloaded", () => {
        setNote(noteContext?.note);
    });
    useTriliumEvent("noteTypeMimeChanged", ({ noteId }) => {
        if (noteId === note?.noteId) {
            setRefreshCounter(refreshCounter + 1);
        }
    });

    const parentComponent = useContext(ParentComponent) as ReactWrappedWidget;
    useDebugValue(() => `notePath=${notePath}, ntxId=${noteContext?.ntxId}`);

    return {
        note: note,
        noteId: noteContext?.note?.noteId,
        notePath: noteContext?.notePath,
        hoistedNoteId: noteContext?.hoistedNoteId,
        ntxId: noteContext?.ntxId,
        viewScope: noteContext?.viewScope,
        componentId: parentComponent.componentId,
        noteContext,
        parentComponent
    };

}

/**
 * Allows a React component to listen to obtain a property of a {@link FNote} while also automatically watching for changes, either via the user changing to a different note or the property being changed externally.
 *
 * @param note the {@link FNote} whose property to obtain.
 * @param property a property of a {@link FNote} to obtain the value from (e.g. `title`, `isProtected`).
 * @param componentId optionally, constricts the refresh of the value if an update occurs externally via the component ID of a legacy widget. This can be used to avoid external data replacing fresher, user-inputted data.
 * @returns the value of the requested property.
 */
export function useNoteProperty<T extends keyof FNote>(note: FNote | null | undefined, property: T, componentId?: string) {
    const [, setValue ] = useState<FNote[T] | undefined>(note?.[property]);
    const refreshValue = () => setValue(note?.[property]);

    // Watch for note changes.
    useEffect(() => refreshValue(), [ note, note?.[property] ]);

    // Watch for external changes.
    useTriliumEvent("entitiesReloaded", ({ loadResults }) => {
        if (loadResults.isNoteReloaded(note?.noteId, componentId)) {
            refreshValue();
        }
    });

    useDebugValue(property);
    return note?.[property];
}

export function useNoteRelation(note: FNote | undefined | null, relationName: RelationNames): [string | null | undefined, (newValue: string) => void] {
    const [ relationValue, setRelationValue ] = useState<string | null | undefined>(note?.getRelationValue(relationName));

    useEffect(() => setRelationValue(note?.getRelationValue(relationName) ?? null), [ note ]);
    useTriliumEvent("entitiesReloaded", ({ loadResults }) => {
        for (const attr of loadResults.getAttributeRows()) {
            if (attr.type === "relation" && attr.name === relationName && attributes.isAffecting(attr, note)) {
                setRelationValue(attr.value ?? null);
            }
        }
    });

    const setter = useCallback((value: string | undefined) => {
        if (note) {
            attributes.setAttribute(note, "relation", relationName, value)
        }
    }, [note]);

    useDebugValue(relationName);

    return [
        relationValue,
        setter
    ] as const;
}

/**
 * Allows a React component to read or write a note's label while also reacting to changes in value.
 *
 * @param note the note whose label to read/write.
 * @param labelName the name of the label to read/write.
 * @returns an array where the first element is the getter and the second element is the setter. The setter has a special behaviour for convenience:
 * - if the value is undefined, the label is created without a value (e.g. a tag)
 * - if the value is null then the label is removed.
 */
export function useNoteLabel(note: FNote | undefined | null, labelName: FilterLabelsByType<string>): [string | null | undefined, (newValue: string | null | undefined) => void] {
    const [ , setLabelValue ] = useState<string | null | undefined>();

    useEffect(() => setLabelValue(note?.getLabelValue(labelName) ?? null), [ note ]);
    useTriliumEvent("entitiesReloaded", ({ loadResults }) => {
        for (const attr of loadResults.getAttributeRows()) {
            if (attr.type === "label" && attr.name === labelName && attributes.isAffecting(attr, note)) {
                if (!attr.isDeleted) {
                    setLabelValue(attr.value);
                } else {
                    setLabelValue(null);
                }
            }
        }
    });

    const setter = useCallback((value: string | null | undefined) => {
        if (note) {
            if (value !== null) {
                attributes.setLabel(note.noteId, labelName, value)
            } else {
                attributes.removeOwnedLabelByName(note, labelName);
            }
        }
    }, [note]);

    useDebugValue(labelName);

    return [
        note?.getLabelValue(labelName),
        setter
    ] as const;
}

export function useNoteLabelWithDefault(note: FNote | undefined | null, labelName: FilterLabelsByType<string>, defaultValue: string): [string, (newValue: string | null | undefined) => void] {
    const [ labelValue, setLabelValue ] = useNoteLabel(note, labelName);
    return [ labelValue ?? defaultValue, setLabelValue];
}

export function useNoteLabelBoolean(note: FNote | undefined | null, labelName: FilterLabelsByType<boolean>): [ boolean, (newValue: boolean) => void] {
    const [ labelValue, setLabelValue ] = useState<boolean>(!!note?.hasLabel(labelName));

    useEffect(() => setLabelValue(!!note?.hasLabel(labelName)), [ note ]);

    useTriliumEvent("entitiesReloaded", ({ loadResults }) => {
        for (const attr of loadResults.getAttributeRows()) {
            if (attr.type === "label" && attr.name === labelName && attributes.isAffecting(attr, note)) {
                setLabelValue(!attr.isDeleted);
            }
        }
    });

    const setter = useCallback((value: boolean) => {
        if (note) {
            if (value) {
                attributes.setLabel(note.noteId, labelName, "");
            } else {
                attributes.removeOwnedLabelByName(note, labelName);
            }
        }
    }, [note]);

    useDebugValue(labelName);

    return [ labelValue, setter ] as const;
}

export function useNoteLabelInt(note: FNote | undefined | null, labelName: FilterLabelsByType<number>): [ number | undefined, (newValue: number) => void] {
    //@ts-expect-error `useNoteLabel` only accepts string properties but we need to be able to read number ones.
    const [ value, setValue ] = useNoteLabel(note, labelName);
    useDebugValue(labelName);
    return [
        (value ? parseInt(value, 10) : undefined),
        (newValue) => setValue(String(newValue))
    ]
}

export function useNoteBlob(note: FNote | null | undefined, componentId?: string): FBlob | null | undefined {
    const [ blob, setBlob ] = useState<FBlob | null>();

    function refresh() {
        note?.getBlob().then(setBlob);
    }

    useEffect(refresh, [ note?.noteId ]);
    useTriliumEvent("entitiesReloaded", ({ loadResults }) => {
        if (!note) return;

        // Check if the note was deleted.
        if (loadResults.getEntityRow("notes", note.noteId)?.isDeleted) {
            setBlob(null);
            return;
        }

        // Check if a revision occurred.
        if (loadResults.hasRevisionForNote(note.noteId)) {
            refresh();
        }

        if (loadResults.isNoteContentReloaded(note.noteId, componentId)) {
            refresh();
        }
    });

    useDebugValue(note?.noteId);

    return blob;
}

export function useLegacyWidget<T extends BasicWidget>(widgetFactory: () => T, { noteContext, containerClassName, containerStyle }: {
    noteContext?: NoteContext;
    containerClassName?: string;
    containerStyle?: CSSProperties;
} = {}): [VNode, T] {
    const ref = useRef<HTMLDivElement>(null);
    const parentComponent = useContext(ParentComponent);

    // Render the widget once.
    const [ widget, renderedWidget ] = useMemo(() => {
        const widget = widgetFactory();

        if (parentComponent) {
            parentComponent.child(widget);
        }

        if (noteContext && widget instanceof NoteContextAwareWidget) {
            widget.setNoteContextEvent({ noteContext });
        }

        const renderedWidget = widget.render();
        return [ widget, renderedWidget ];
    }, []);

    // Attach the widget to the parent.
    useEffect(() => {
        if (ref.current) {
            ref.current.innerHTML = "";
            renderedWidget.appendTo(ref.current);
        }
    }, [ renderedWidget ]);

    // Inject the note context.
    useEffect(() => {
        if (noteContext && widget instanceof NoteContextAwareWidget) {
            widget.activeContextChangedEvent({ noteContext });
        }
    }, [ noteContext ]);

    useDebugValue(widget);

    return [ <div className={containerClassName} style={containerStyle} ref={ref} />, widget ]
}

/**
 * Attaches a {@link ResizeObserver} to the given ref and reads the bounding client rect whenever it changes.
 *
 * @param ref a ref to a {@link HTMLElement} to determine the size and observe the changes in size.
 * @returns the size of the element, reacting to changes.
 */
export function useElementSize(ref: RefObject<HTMLElement>) {
    const [ size, setSize ] = useState<DOMRect | undefined>(ref.current?.getBoundingClientRect());

    useEffect(() => {
        if (!ref.current) {
            return;
        }

        function onResize() {
            setSize(ref.current?.getBoundingClientRect());
        }

        const element = ref.current;
        const resizeObserver = new ResizeObserver(onResize);
        resizeObserver.observe(element);
        return () => {
            resizeObserver.unobserve(element);
            resizeObserver.disconnect();
        }
    }, [ ref ]);

    return size;
}

/**
 * Obtains the inner width and height of the window, as well as reacts to changes in size.
 *
 * @returns the width and height of the window.
 */
export function useWindowSize() {
    const [ size, setSize ] = useState<{ windowWidth: number, windowHeight: number }>({
        windowWidth: window.innerWidth,
        windowHeight: window.innerHeight
    });

    useEffect(() => {
        function onResize() {
            setSize({
                windowWidth: window.innerWidth,
                windowHeight: window.innerHeight
            });
        }

        window.addEventListener("resize", onResize);
        return () => window.removeEventListener("resize", onResize);
    }, []);

    return size;
}

export function useTooltip(elRef: RefObject<HTMLElement>, config: Partial<Tooltip.Options>) {
    useEffect(() => {
        if (!elRef?.current) return;

        const $el = $(elRef.current);
        $el.tooltip("dispose");
        $el.tooltip(config);
    }, [ elRef, config ]);

    const showTooltip = useCallback(() => {
        if (!elRef?.current) return;

        const $el = $(elRef.current);
        $el.tooltip("show");
    }, [ elRef, config ]);

    const hideTooltip = useCallback(() => {
        if (!elRef?.current) return;

        const $el = $(elRef.current);
        $el.tooltip("hide");
    }, [ elRef ]);

    useDebugValue(config.title);

    return { showTooltip, hideTooltip };
}

/**
 * Similar to {@link useTooltip}, but doesn't expose methods to imperatively hide or show the tooltip.
 *
 * @param elRef the element to bind the tooltip to.
 * @param config optionally, the tooltip configuration.
 */
export function useStaticTooltip(elRef: RefObject<Element>, config?: Partial<Tooltip.Options>) {
    useEffect(() => {
        const hasTooltip = config?.title || elRef.current?.getAttribute("title");
        if (!elRef?.current || !hasTooltip) return;

        const tooltip = Tooltip.getOrCreateInstance(elRef.current, config);
        return () => {
            tooltip.dispose();
            // workaround for https://github.com/twbs/bootstrap/issues/37474
            (tooltip as any)._activeTrigger = {};
            (tooltip as any)._element = document.createElement('noscript'); // placeholder with no behavior
        }
    }, [ elRef, config ]);
}

export function useStaticTooltipWithKeyboardShortcut(elRef: RefObject<Element>, title: string, actionName: KeyboardActionNames | undefined, opts?: Omit<Partial<Tooltip.Options>, "title">) {
    const [ keyboardShortcut, setKeyboardShortcut ] = useState<string[]>();
    useStaticTooltip(elRef, {
        title: keyboardShortcut?.length ? `${title} (${keyboardShortcut?.join(",")})` : title,
        ...opts
    });

    useEffect(() => {
        if (actionName) {
            keyboard_actions.getAction(actionName).then(action => setKeyboardShortcut(action?.effectiveShortcuts));
        }
    }, [actionName]);
}

// eslint-disable-next-line @typescript-eslint/no-unsafe-function-type
export function useLegacyImperativeHandlers(handlers: Record<string, Function>) {
    const parentComponent = useContext(ParentComponent);
    useEffect(() => {
        Object.assign(parentComponent as never, handlers);
    }, [ handlers ]);
}

export function useSyncedRef<T>(externalRef?: RefObject<T>, initialValue: T | null = null): RefObject<T> {
    const ref = useRef<T>(initialValue);

    useEffect(() => {
        if (externalRef) {
            externalRef.current = ref.current;
        }
    }, [ ref, externalRef ]);

    return ref;
}

export function useImperativeSearchHighlighlighting(highlightedTokens: string[] | null | undefined) {
    const mark = useRef<Mark>();
    const highlightRegex = useMemo(() => {
        if (!highlightedTokens?.length) return null;
        const regex = highlightedTokens.map((token) => escapeRegExp(token)).join("|");
        return new RegExp(regex, "gi")
    }, [ highlightedTokens ]);

    return (el: HTMLElement | null | undefined) => {
        if (!el || !highlightRegex) return;

        if (!mark.current) {
            mark.current = new Mark(el);
        }

        mark.current.unmark();
        mark.current.markRegExp(highlightRegex, {
            element: "span",
            className: "ck-find-result"
        });
    };
}

export function useNoteTreeDrag(containerRef: MutableRef<HTMLElement | null | undefined>, { dragEnabled, dragNotEnabledMessage, callback }: {
    dragEnabled: boolean,
    dragNotEnabledMessage: Omit<ToastOptions, "id" | "closeAfter">;
    callback: (data: DragData[], e: DragEvent) => void
}) {
    useEffect(() => {
        const container = containerRef.current;
        if (!container) return;

        function onDragEnter(e: DragEvent) {
            if (!dragEnabled) {
                toast.showPersistent({
                    ...dragNotEnabledMessage,
                    id: "drag-not-enabled",
                    closeAfter: 5000
                });
            }
        }

        function onDragOver(e: DragEvent) {
            e.preventDefault();
        }

        function onDrop(e: DragEvent) {
            toast.closePersistent("drag-not-enabled");
            if (!dragEnabled) {
                return;
            }

            const data = e.dataTransfer?.getData('text');
            if (!data) {
                return;
            }

            const parsedData = JSON.parse(data) as DragData[];
            if (!parsedData.length) {
                return;
            }

            callback(parsedData, e);
        }

        function onDragLeave() {
            toast.closePersistent("drag-not-enabled");
        }

        container.addEventListener("dragenter", onDragEnter);
        container.addEventListener("dragover", onDragOver);
        container.addEventListener("drop", onDrop);
        container.addEventListener("dragleave", onDragLeave)

        return () => {
            container.removeEventListener("dragenter", onDragEnter);
            container.removeEventListener("dragover", onDragOver);
            container.removeEventListener("drop", onDrop);
            container.removeEventListener("dragleave", onDragLeave);
        };
    }, [ containerRef, callback ]);
}

export function useResizeObserver(ref: RefObject<HTMLElement>, callback: () => void) {
    const resizeObserver = useRef<ResizeObserver>(null);
    useEffect(() => {
        resizeObserver.current?.disconnect();
        const observer = new ResizeObserver(callback);
        resizeObserver.current = observer;

        if (ref.current) {
            observer.observe(ref.current);
        }

        return () => observer.disconnect();
    }, [ callback, ref ]);
}

<<<<<<< HEAD
export function useKeyboardShortcuts(scope: "code-detail" | "text-detail", containerRef: RefObject<HTMLElement>, parentComponent: Component | undefined) {
    useEffect(() => {
        if (!parentComponent) return;
        const $container = refToJQuerySelector(containerRef);
        const bindingPromise = keyboard_actions.setupActionsForElement(scope, $container, parentComponent);
        return async () => {
            const bindings = await bindingPromise;
            for (const binding of bindings) {
                removeIndividualBinding(binding);
            }
        }
    }, []);
=======
/**
 * Indicates that the current note is in read-only mode, while an editing mode is available,
 * and provides a way to switch to editing mode.
 */
export function useIsNoteReadOnly(note: FNote | null | undefined, noteContext: NoteContext | undefined) {
    const [isReadOnly, setIsReadOnly] = useState<boolean | undefined>(undefined);

    const enableEditing = useCallback(() => {
        if (noteContext?.viewScope) {
            noteContext.viewScope.readOnlyTemporarilyDisabled = true;
            appContext.triggerEvent("readOnlyTemporarilyDisabled", {noteContext});
        }
    }, [noteContext]);

    useEffect(() => {
        if (note && noteContext) {
            isNoteReadOnly(note, noteContext).then((readOnly) => {
                setIsReadOnly(readOnly);
            });
        }
    }, [note, noteContext]);

    useTriliumEvent("readOnlyTemporarilyDisabled", ({noteContext: eventNoteContext}) => {
        if (noteContext?.ntxId === eventNoteContext.ntxId) {
            setIsReadOnly(false);
        }
    });

    return {isReadOnly, enableEditing};
}

async function isNoteReadOnly(note: FNote, noteContext: NoteContext) {

    if (note.isProtected && !protected_session_holder.isProtectedSessionAvailable()) {
        return false;
    }

    if (options.is("databaseReadonly")) {
        return false;
    }

    if (noteContext.viewScope?.viewMode !== "default" || !await noteContext.isReadOnly()) {
        return false;
    }

    return true;
>>>>>>> afa92551
}<|MERGE_RESOLUTION|>--- conflicted
+++ resolved
@@ -1,27 +1,11 @@
-<<<<<<< HEAD
-import { MutableRef, useCallback, useContext, useDebugValue, useEffect, useLayoutEffect, useMemo, useRef, useState } from "preact/hooks";
-import appContext, { EventData, EventNames } from "../../components/app_context";
-import { ParentComponent, refToJQuerySelector } from "./react_utils";
-import SpacedUpdate from "../../services/spaced_update";
-import { FilterLabelsByType, KeyboardActionNames, OptionNames, RelationNames } from "@triliumnext/commons";
-import options, { type OptionValue } from "../../services/options";
-import utils, { escapeRegExp, reloadFrontendApp } from "../../services/utils";
-import NoteContext from "../../components/note_context";
-import BasicWidget, { ReactWrappedWidget } from "../basic_widget";
-import FNote from "../../entities/fnote";
-import attributes from "../../services/attributes";
-import FBlob from "../../entities/fblob";
-import NoteContextAwareWidget from "../note_context_aware_widget";
-=======
 import { CSSProperties } from "preact/compat";
 import { DragData } from "../note_tree";
 import { FilterLabelsByType, KeyboardActionNames, OptionNames, RelationNames } from "@triliumnext/commons";
 import { Inputs, MutableRef, useCallback, useContext, useDebugValue, useEffect, useLayoutEffect, useMemo, useRef, useState } from "preact/hooks";
-import { ParentComponent } from "./react_utils";
->>>>>>> afa92551
+import { ParentComponent, refToJQuerySelector } from "./react_utils";
 import { RefObject, VNode } from "preact";
 import { Tooltip } from "bootstrap";
-import { ViewMode } from "../../services/link";
+import { ViewMode, ViewScope } from "../../services/link";
 import appContext, { CommandListenerData, EventData, EventNames } from "../../components/app_context";
 import attributes from "../../services/attributes";
 import BasicWidget, { ReactWrappedWidget } from "../basic_widget";
@@ -36,14 +20,9 @@
 import protected_session_holder from "../../services/protected_session_holder";
 import SpacedUpdate from "../../services/spaced_update";
 import toast, { ToastOptions } from "../../services/toast";
-<<<<<<< HEAD
-import protected_session_holder from "../../services/protected_session_holder";
+import utils, { escapeRegExp, reloadFrontendApp } from "../../services/utils";
 import server from "../../services/server";
 import { removeIndividualBinding } from "../../services/shortcuts";
-import { ViewScope } from "../../services/link";
-=======
-import utils, { escapeRegExp, reloadFrontendApp } from "../../services/utils";
->>>>>>> afa92551
 
 export function useTriliumEvent<T extends EventNames>(eventName: T, handler: (data: EventData<T>) => void) {
     const parentComponent = useContext(ParentComponent);
@@ -770,7 +749,6 @@
     }, [ callback, ref ]);
 }
 
-<<<<<<< HEAD
 export function useKeyboardShortcuts(scope: "code-detail" | "text-detail", containerRef: RefObject<HTMLElement>, parentComponent: Component | undefined) {
     useEffect(() => {
         if (!parentComponent) return;
@@ -783,7 +761,8 @@
             }
         }
     }, []);
-=======
+}
+
 /**
  * Indicates that the current note is in read-only mode, while an editing mode is available,
  * and provides a way to switch to editing mode.
@@ -830,5 +809,4 @@
     }
 
     return true;
->>>>>>> afa92551
 }