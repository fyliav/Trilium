--- conflicted
+++ resolved
@@ -155,10 +155,7 @@
 }
 
 function renderNoteContentInternal(note: SNote | BNote, renderArgs: RenderArgs) {
-<<<<<<< HEAD
-=======
     // When rendering static share, non-protected JavaScript notes should be rendered as-is.
->>>>>>> 7e7f3ba7
     if (renderArgs.isStatic && note.mime.startsWith("application/javascript")) {
         if (note.isProtected) {
             return `console.log("Protected note cannot be exported.");`
