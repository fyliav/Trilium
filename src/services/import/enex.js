--- conflicted
+++ resolved
@@ -225,15 +225,13 @@
             isProtected: parentNote.isProtected && protectedSessionService.isProtectedSessionAvailable(),
         })).note;
 
-<<<<<<< HEAD
         for (const attr of attributes) {
             await noteEntity.addAttribute(attr.type, attr.name, attr.value);
         }
-=======
+
         utcDateCreated = utcDateCreated || noteEntity.utcDateCreated;
         // sometime date modified is not present in ENEX, then use date created
         utcDateModified = utcDateModified || utcDateCreated;
->>>>>>> 5b302916
 
         taskContext.increaseProgressCount();
 
@@ -260,13 +258,11 @@
                     isProtected: parentNote.isProtected && protectedSessionService.isProtectedSessionAvailable(),
                 })).note;
 
-<<<<<<< HEAD
                 for (const attr of resource.attributes) {
                     await noteEntity.addAttribute(attr.type, attr.name, attr.value);
                 }
-=======
+
                 await updateDates(resourceNote.noteId, utcDateCreated, utcDateModified);
->>>>>>> 5b302916
 
                 taskContext.increaseProgressCount();
 
