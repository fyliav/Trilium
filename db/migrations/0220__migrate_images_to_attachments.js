module.exports = () => {
<<<<<<< HEAD
    const beccaLoader = require('../../src/becca/becca_loader');
    const becca = require('../../src/becca/becca.js');
=======
    const beccaLoader = require('../../src/becca/becca_loader.js');
    const becca = require('../../src/becca/becca');
>>>>>>> 3eb7ed5d
    const cls = require('../../src/services/cls');
    const log = require('../../src/services/log');
    const sql = require('../../src/services/sql');

    cls.init(() => {
        // emergency disabling of image compression since it appears to make problems in migration to 0.61
        sql.execute(`UPDATE options SET value = 'false' WHERE name = 'compressImages'`);

        beccaLoader.load();

        for (const note of Object.values(becca.notes)) {
            try {
                const attachment = note.convertToParentAttachment({ autoConversion: true });

                if (attachment) {
                    log.info(`Auto-converted note '${note.noteId}' into attachment '${attachment.attachmentId}'.`);
                }
            }
            catch (e) {
                log.error(`Cannot convert note '${note.noteId}' to attachment: ${e.message} ${e.stack}`);
            }
        }
    });
};<|MERGE_RESOLUTION|>--- conflicted
+++ resolved
@@ -1,11 +1,6 @@
 module.exports = () => {
-<<<<<<< HEAD
     const beccaLoader = require('../../src/becca/becca_loader');
-    const becca = require('../../src/becca/becca.js');
-=======
-    const beccaLoader = require('../../src/becca/becca_loader.js');
     const becca = require('../../src/becca/becca');
->>>>>>> 3eb7ed5d
     const cls = require('../../src/services/cls');
     const log = require('../../src/services/log');
     const sql = require('../../src/services/sql');
