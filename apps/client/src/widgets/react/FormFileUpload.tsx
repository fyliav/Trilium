--- conflicted
+++ resolved
@@ -24,14 +24,7 @@
                 type="file"
                 class="form-control-file"
                 multiple={multiple}
-<<<<<<< HEAD
-                onChange={e => {
-                    onChange((e.target as HTMLInputElement).files);
-                    e.currentTarget.value = "";
-                }} />
-=======
                 onChange={e => onChange((e.target as HTMLInputElement).files)} />
->>>>>>> d8e9cad2
         </label>
     )
 }
