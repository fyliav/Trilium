<div class="note-tab-row hide-toggle">
    <div class="note-tab-row-content"></div>
</div>

<div id="note-tab-container">
    <div class="note-tab-content note-tab-content-template">
        <div class="note-detail-content">
            <% include title.ejs %>

            <div class="note-detail-script-area"></div>

            <table class="note-detail-promoted-attributes"></table>

            <div class="note-detail-component-wrapper">
                <div class="note-detail-text note-detail-component">
                    <div class="note-detail-text-editor" tabindex="10000"></div>
                </div>

                <div class="note-detail-code note-detail-component">
                    <div class="note-detail-code-editor"></div>
                </div>

                <% include details/empty.ejs %>

                <% include details/search.ejs %>

                <% include details/render.ejs %>

                <% include details/file.ejs %>

                <% include details/image.ejs %>

                <% include details/relation_map.ejs %>

                <% include details/protected_session_password.ejs %>

<<<<<<< HEAD
            <div class="children-overview hide-toggle"></div>
        </div>
=======
                <div class="children-overview"></div>
            </div>
>>>>>>> e4e4f736

            <div class="attribute-list">
                <button class="btn btn-sm show-attributes-button">Attributes:</button>

                <span class="attribute-list-inner"></span>
            </div>
        </div>

        <% include sidebar.ejs %>
    </div>
</div><|MERGE_RESOLUTION|>--- conflicted
+++ resolved
@@ -34,13 +34,8 @@
 
                 <% include details/protected_session_password.ejs %>
 
-<<<<<<< HEAD
-            <div class="children-overview hide-toggle"></div>
-        </div>
-=======
-                <div class="children-overview"></div>
+                <div class="children-overview hide-toggle"></div>
             </div>
->>>>>>> e4e4f736
 
             <div class="attribute-list">
                 <button class="btn btn-sm show-attributes-button">Attributes:</button>
