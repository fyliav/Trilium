{
  "main": "./electron-main.js",
  "bin": {
    "trilium": "src/main.js"
  },
  "type": "module",
  "scripts": {    
    "server:start-safe": "cross-env TRILIUM_DATA_DIR=./data TRILIUM_ENV=dev nodemon src/main.ts",
    "server:start-no-dir": "cross-env TRILIUM_ENV=dev nodemon src/main.ts",
    "server:start-test": "npm run server:switch && rimraf ./data-test && cross-env TRILIUM_DATA_DIR=./data-test TRILIUM_ENV=dev TRILIUM_PORT=9999 nodemon src/main.ts",
    "server:qstart": "npm run server:switch && npm run server:start",
    "server:switch": "rimraf ./node_modules/better-sqlite3 && npm install",
    "electron:start-no-dir": "cross-env NODE_OPTIONS=\"--import tsx\" TRILIUM_ENV=dev TRILIUM_PORT=37742 electron --inspect=5858 .",
    "electron:start-nix": "electron-rebuild --version 33.3.1 && cross-env NODE_OPTIONS=\"--import tsx\" TRILIUM_DATA_DIR=./data TRILIUM_ENV=dev nix-shell -p electron_33 --run \"electron ./electron-main.ts --inspect=5858 .\"",
    "electron:start-nix-no-dir": "electron-rebuild --version 33.3.1 && cross-env NODE_OPTIONS=\"--import tsx\" TRILIUM_ENV=dev TRILIUM_PORT=37742 nix-shell -p electron_33 --run \"electron ./electron-main.ts --inspect=5858 .\"",    
    "electron:start-prod-no-dir": "npm run build:prepare-dist && cross-env TRILIUM_ENV=prod electron --inspect=5858 .",
    "electron:start-prod-nix": "electron-rebuild --version 33.3.1 && npm run build:prepare-dist && cross-env TRILIUM_DATA_DIR=./data TRILIUM_ENV=dev nix-shell -p electron_33 --run \"electron ./dist/electron-main.js --inspect=5858 .\"",
    "electron:start-prod-nix-no-dir": "electron-rebuild --version 33.3.1 && npm run build:prepare-dist && cross-env TRILIUM_ENV=dev nix-shell -p electron_33 --run \"electron ./dist/electron-main.js --inspect=5858 .\"",
    "electron:qstart": "npm run electron:switch && npm run electron:start",
    "electron:switch": "electron-rebuild",    
    "docs:build": "typedoc",        
    "test": "npm run client:test && npm run server:test",    
    "client:test": "cross-env TRILIUM_ENV=dev TRILIUM_DATA_DIR=./integration-tests/db TRILIUM_INTEGRATION_TEST=memory vitest --root src/public/app",
    "client:coverage": "cross-env TRILIUM_ENV=dev TRILIUM_DATA_DIR=./integration-tests/db TRILIUM_INTEGRATION_TEST=memory vitest --root src/public/app --coverage",
    "test:playwright": "playwright test --workers 1",
    "test:integration-edit-db": "cross-env TRILIUM_INTEGRATION_TEST=edit TRILIUM_PORT=8081 TRILIUM_ENV=dev TRILIUM_DATA_DIR=./integration-tests/db nodemon src/main.ts",
    "test:integration-mem-db": "cross-env    nodemon src/main.ts",
    "test:integration-mem-db-dev": "cross-env TRILIUM_INTEGRATION_TEST=memory TRILIUM_PORT=8082 TRILIUM_ENV=dev TRILIUM_DATA_DIR=./integration-tests/db nodemon src/main.ts",
    "dev:watch-dist": "tsx ./bin/watch-dist.ts",
    "dev:format-check": "eslint -c eslint.format.config.js .",
    "dev:format-fix": "eslint -c eslint.format.config.js . --fix",
    "dev:linter-check": "eslint .",
    "dev:linter-fix": "eslint . --fix",    
    "chore:generate-document": "cross-env nodemon ./bin/generate_document.ts 1000",
    "chore:generate-openapi": "tsx bin/generate-openapi.js"
  },
  "devDependencies": {    
    "@playwright/test": "1.56.1",
    "@stylistic/eslint-plugin": "5.5.0",        
    "@types/express": "5.0.5",    
    "@types/node": "24.10.0",    
    "@types/yargs": "17.0.34",
<<<<<<< HEAD
    "@vitest/coverage-v8": "4.0.6",
    "eslint": "9.38.0",
=======
    "@vitest/coverage-v8": "3.2.4",
    "eslint": "9.39.1",
>>>>>>> ba61ab18
    "eslint-plugin-simple-import-sort": "12.1.1",
    "esm": "3.2.25",
    "jsdoc": "4.0.5",
    "lorem-ipsum": "2.0.8",    
    "rcedit": "4.0.1",
    "rimraf": "6.1.0",    
    "tslib": "2.8.1" 
  },
  "optionalDependencies": {
    "appdmg": "0.6.6"
  }
}<|MERGE_RESOLUTION|>--- conflicted
+++ resolved
@@ -40,13 +40,8 @@
     "@types/express": "5.0.5",    
     "@types/node": "24.10.0",    
     "@types/yargs": "17.0.34",
-<<<<<<< HEAD
     "@vitest/coverage-v8": "4.0.6",
-    "eslint": "9.38.0",
-=======
-    "@vitest/coverage-v8": "3.2.4",
     "eslint": "9.39.1",
->>>>>>> ba61ab18
     "eslint-plugin-simple-import-sort": "12.1.1",
     "esm": "3.2.25",
     "jsdoc": "4.0.5",
