import WebSocket = require('ws');
import utils = require('./utils');
import log = require('./log');
import sql = require('./sql');
import cls = require('./cls');
import config = require('./config');
import syncMutexService = require('./sync_mutex');
import protectedSessionService = require('./protected_session');
import becca = require('../becca/becca');
import AbstractBeccaEntity = require('../becca/entities/abstract_becca_entity');

import env = require('./env');
import { IncomingMessage, Server } from 'http';
import { EntityChange } from './entity_changes_interface';
if (env.isDev()) {
    const chokidar = require('chokidar');
    const debounce = require('debounce');
    const debouncedReloadFrontend = debounce(() => reloadFrontend("source code change"), 200);
    chokidar
        .watch('src/public')
        .on('add', debouncedReloadFrontend)
        .on('change', debouncedReloadFrontend)
        .on('unlink', debouncedReloadFrontend);
}

let webSocketServer!: WebSocket.Server;
let lastSyncedPush: number | null = null;

interface Message {
    type: string;
    data?: {
<<<<<<< HEAD
        lastSyncedPush?: number,
        entityChanges?: any[],
        safeImport?: boolean
    },
    lastSyncedPush?: number,
=======
        lastSyncedPush?: number | null,
        entityChanges?: any[]
    } | null,
    lastSyncedPush?: number | null,
>>>>>>> 99d50957
    
    progressCount?: number;
    taskId?: string;
    taskType?: string | null;
    message?: string;
    reason?: string;    
    result?: string;
}

type SessionParser = (req: IncomingMessage, params: {}, cb: () => void) => void;
function init(httpServer: Server, sessionParser: SessionParser) {
    webSocketServer = new WebSocket.Server({
        verifyClient: (info, done) => {
            sessionParser(info.req, {}, () => {
                const allowed = utils.isElectron()
                    || (info.req as any).session.loggedIn
                    || (config.General && config.General.noAuthentication);

                if (!allowed) {
                    log.error("WebSocket connection not allowed because session is neither electron nor logged in.");
                }

                done(allowed)
            });
        },
        server: httpServer
    });

    webSocketServer.on('connection', (ws, req) => {
        (ws as any).id = utils.randomString(10);

        console.log(`websocket client connected`);

        ws.on('message', async messageJson => {
            const message = JSON.parse(messageJson as any);

            if (message.type === 'log-error') {
                log.info(`JS Error: ${message.error}\r
Stack: ${message.stack}`);
            }
            else if (message.type === 'log-info') {
                log.info(`JS Info: ${message.info}`);
            }
            else if (message.type === 'ping') {
                await syncMutexService.doExclusively(() => sendPing(ws));
            }
            else {
                log.error('Unrecognized message: ');
                log.error(message);
            }
        });
    });

    webSocketServer.on('error', error => {
        // https://github.com/zadam/trilium/issues/3374#issuecomment-1341053765
        console.log(error);
    });
}

function sendMessage(client: WebSocket, message: Message) {
    const jsonStr = JSON.stringify(message);

    if (client.readyState === WebSocket.OPEN) {
        client.send(jsonStr);
    }
}

function sendMessageToAllClients(message: Message) {
    const jsonStr = JSON.stringify(message);

    if (webSocketServer) {
        if (message.type !== 'sync-failed' && message.type !== 'api-log-messages') {
            log.info(`Sending message to all clients: ${jsonStr}`);
        }

        webSocketServer.clients.forEach(function each(client) {
            if (client.readyState === WebSocket.OPEN) {
                client.send(jsonStr);
            }
        });
    }
}

function fillInAdditionalProperties(entityChange: EntityChange) {
    if (entityChange.isErased) {
        return;
    }

    // fill in some extra data needed by the frontend
    // first try to use becca, which works for non-deleted entities
    // only when that fails, try to load from the database
    if (entityChange.entityName === 'attributes') {
        entityChange.entity = becca.getAttribute(entityChange.entityId);

        if (!entityChange.entity) {
            entityChange.entity = sql.getRow(`SELECT * FROM attributes WHERE attributeId = ?`, [entityChange.entityId]);
        }
    } else if (entityChange.entityName === 'branches') {
        entityChange.entity = becca.getBranch(entityChange.entityId);

        if (!entityChange.entity) {
            entityChange.entity = sql.getRow(`SELECT * FROM branches WHERE branchId = ?`, [entityChange.entityId]);
        }
    } else if (entityChange.entityName === 'notes') {
        entityChange.entity = becca.getNote(entityChange.entityId);

        if (!entityChange.entity) {
            entityChange.entity = sql.getRow(`SELECT * FROM notes WHERE noteId = ?`, [entityChange.entityId]);

            if (entityChange.entity?.isProtected) {
                entityChange.entity.title = protectedSessionService.decryptString(entityChange.entity.title || "");
            }
        }
    } else if (entityChange.entityName === 'revisions') {
        entityChange.noteId = sql.getValue<string>(`SELECT noteId
                                                    FROM revisions
                                                    WHERE revisionId = ?`, [entityChange.entityId]);
    } else if (entityChange.entityName === 'note_reordering') {
        entityChange.positions = {};

        const parentNote = becca.getNote(entityChange.entityId);

        if (parentNote) {
            for (const childBranch of parentNote.getChildBranches()) {
                if (childBranch?.branchId) {
                    entityChange.positions[childBranch.branchId] = childBranch.notePosition;
                }
            }
        }
    } else if (entityChange.entityName === 'options') {
        entityChange.entity = becca.getOption(entityChange.entityId);

        if (!entityChange.entity) {
            entityChange.entity = sql.getRow(`SELECT * FROM options WHERE name = ?`, [entityChange.entityId]);
        }
    } else if (entityChange.entityName === 'attachments') {
        entityChange.entity = sql.getRow(`SELECT attachments.*, LENGTH(blobs.content) AS contentLength
                                                FROM attachments
                                                JOIN blobs USING (blobId)
                                                WHERE attachmentId = ?`, [entityChange.entityId]);
    }

    if (entityChange.entity instanceof AbstractBeccaEntity) {
        entityChange.entity = entityChange.entity.getPojo();
    }
}

// entities with higher number can reference the entities with lower number
const ORDERING: Record<string, number> = {
    "etapi_tokens": 0,
    "attributes": 2,
    "branches": 2,
    "blobs": 0,
    "note_reordering": 2,
    "revisions": 2,
    "attachments": 3,
    "notes": 1,
    "options": 0
};

function sendPing(client: WebSocket, entityChangeIds = []) {
    if (entityChangeIds.length === 0) {
        sendMessage(client, { type: 'ping' });

        return;
    }

    const entityChanges = sql.getManyRows<EntityChange>(`SELECT * FROM entity_changes WHERE id IN (???)`, entityChangeIds);
    if (!entityChanges) {
        return;
    }

    // sort entity changes since froca expects "referential order", i.e. referenced entities should already exist
    // in froca.
    // Froca needs this since it is an incomplete copy, it can't create "skeletons" like becca.
    entityChanges.sort((a, b) => ORDERING[a.entityName] - ORDERING[b.entityName]);

    for (const entityChange of entityChanges) {
        try {
            fillInAdditionalProperties(entityChange);
        }
        catch (e: any) {
            log.error(`Could not fill additional properties for entity change ${JSON.stringify(entityChange)} because of error: ${e.message}: ${e.stack}`);
        }
    }

    sendMessage(client, {
        type: 'frontend-update',
        data: {
            lastSyncedPush,
            entityChanges
        }
    });
}

function sendTransactionEntityChangesToAllClients() {
    if (webSocketServer) {
        const entityChangeIds = cls.getAndClearEntityChangeIds();

        webSocketServer.clients.forEach(client => sendPing(client, entityChangeIds));
    }
}

function syncPullInProgress() {
    sendMessageToAllClients({ type: 'sync-pull-in-progress', lastSyncedPush });
}

function syncPushInProgress() {
    sendMessageToAllClients({ type: 'sync-push-in-progress', lastSyncedPush });
}

function syncFinished() {
    sendMessageToAllClients({ type: 'sync-finished', lastSyncedPush });
}

function syncFailed() {
    sendMessageToAllClients({ type: 'sync-failed', lastSyncedPush });
}

function reloadFrontend(reason: string) {
    sendMessageToAllClients({ type: 'reload-frontend', reason });
}

function setLastSyncedPush(entityChangeId: number) {
    lastSyncedPush = entityChangeId;
}

export = {
    init,
    sendMessageToAllClients,
    syncPushInProgress,
    syncPullInProgress,
    syncFinished,
    syncFailed,
    sendTransactionEntityChangesToAllClients,
    setLastSyncedPush,
    reloadFrontend
};<|MERGE_RESOLUTION|>--- conflicted
+++ resolved
@@ -29,18 +29,11 @@
 interface Message {
     type: string;
     data?: {
-<<<<<<< HEAD
-        lastSyncedPush?: number,
+        lastSyncedPush?: number | null,
         entityChanges?: any[],
         safeImport?: boolean
     },
-    lastSyncedPush?: number,
-=======
-        lastSyncedPush?: number | null,
-        entityChanges?: any[]
-    } | null,
     lastSyncedPush?: number | null,
->>>>>>> 99d50957
     
     progressCount?: number;
     taskId?: string;
