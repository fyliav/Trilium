--- conflicted
+++ resolved
@@ -141,11 +141,7 @@
 .dropdown-menu.tn-dropdown-menu-scrollable {
     /* Note: scrollable dropdowns does not support submenus */
     max-height: 90vh;
-<<<<<<< HEAD
-    overflow: auto;
-=======
     overflow-y: auto;
->>>>>>> a47ea0d6
 }
 
 body.desktop .dropdown-menu::before,
