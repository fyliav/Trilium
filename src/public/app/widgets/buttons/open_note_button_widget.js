<<<<<<< HEAD
import ButtonWidget from "./button_widget.js";
=======
import OnClickButtonWidget from "./onclick_button.js";
>>>>>>> b85f3355
import appContext from "../../components/app_context.js";
import froca from "../../services/froca.js";

// FIXME: this widget might not be useful anymore

<<<<<<< HEAD
export default class OpenNoteButtonWidget extends ButtonWidget {
=======
export default class OpenNoteButtonWidget extends OnClickButtonWidget {
>>>>>>> b85f3355
    targetNote(noteId) {
        froca.getNote(noteId).then(note => {
            if (!note) {
                console.log(`Note ${noteId} has not been found. This might happen on the first run before the target note is created.`);

                if (!this.retried) {
                    this.retried = true;

                    setTimeout(() => this.targetNote(noteId), 15000); // should be higher than timeout for createMissingSpecialNotes
                }

                return;
            }

            this.icon(note.getIcon());
            this.title(() => {
                const n = froca.getNoteFromCache(noteId);

                // always fresh, always decoded (when protected session is available)
                return n.title;
            });

            this.refreshIcon();
        });

        this.onClick(() => appContext.tabManager.openTabWithNoteWithHoisting(noteId, true));

        return this;
    }

    initialRenderCompleteEvent() {
        // we trigger refresh above
    }
}<|MERGE_RESOLUTION|>--- conflicted
+++ resolved
@@ -1,18 +1,10 @@
-<<<<<<< HEAD
-import ButtonWidget from "./button_widget.js";
-=======
 import OnClickButtonWidget from "./onclick_button.js";
->>>>>>> b85f3355
 import appContext from "../../components/app_context.js";
 import froca from "../../services/froca.js";
 
 // FIXME: this widget might not be useful anymore
 
-<<<<<<< HEAD
-export default class OpenNoteButtonWidget extends ButtonWidget {
-=======
 export default class OpenNoteButtonWidget extends OnClickButtonWidget {
->>>>>>> b85f3355
     targetNote(noteId) {
         froca.getNote(noteId).then(note => {
             if (!note) {
