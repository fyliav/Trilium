{
  "name": "@triliumnext/source",
  "version": "0.99.3",
  "description": "Build your personal knowledge base with Trilium Notes",
  "directories": {
    "doc": "docs"
  },
  "scripts": {
    "client:test": "pnpm run --filter client test",
    "client:build": "pnpm run --filter client build",
    "client:coverage": "pnpm run --filter client test --coverage",
    "server:test": "pnpm run --filter server test",
    "server:build": "pnpm run --filter server build",
    "server:coverage": "pnpm run --filter server test --coverage",
    "server:start": "pnpm run --filter server dev",
    "server:start-prod": "pnpm run --filter server start-prod",
    "desktop:start": "pnpm run --filter desktop dev",
    "desktop:build": "pnpm run --filter desktop build",
    "desktop:start-prod": "pnpm run --filter desktop start-prod",
    "website:start": "pnpm run --filter website dev",
    "website:build": "pnpm run --filter website build",
    "electron:build": "pnpm desktop:build",
    "electron:start": "pnpm desktop:start",
    "electron:start-prod": "pnpm desktop:start-prod",
    "chore:ci-update-nightly-version": "tsx ./scripts/update-nightly-version.ts",
    "chore:generate-openapi": "tsx ./scripts/generate-openapi.ts",
    "chore:update-build-info": "tsx ./scripts/update-build-info.ts",
    "chore:update-version": "tsx ./scripts/update-version.ts",
    "docs:build": "pnpm run --filter build-docs start",
    "docs:preview": "pnpm http-server site -p 9000",
    "edit-docs:edit-docs": "pnpm run --filter edit-docs edit-docs",
    "edit-docs:edit-demo": "pnpm run --filter edit-docs edit-demo",
    "test:all": "pnpm test:parallel && pnpm test:sequential",
    "test:parallel": "pnpm --filter=!server --filter=!ckeditor5-mermaid --filter=!ckeditor5-math --parallel test",
    "test:sequential": "pnpm --filter=server --filter=ckeditor5-mermaid --filter=ckeditor5-math --sequential test",
    "typecheck": "tsc --build",
    "postinstall": "tsx scripts/electron-rebuild.mts"
  },
  "private": true,
  "devDependencies": {
    "@electron/rebuild": "4.0.1",
    "@fast-csv/parse": "5.0.5",
    "@playwright/test": "1.56.1",
    "@triliumnext/server": "workspace:*",
    "@types/express": "5.0.5",
<<<<<<< HEAD
    "@types/node": "24.9.1",
    "@vitest/browser-webdriverio": "4.0.6",
    "@vitest/coverage-v8": "4.0.6",
    "@vitest/ui": "4.0.6",
=======
    "@types/node": "24.10.0",
    "@vitest/coverage-v8": "3.2.4",
    "@vitest/ui": "3.2.4",
>>>>>>> ba61ab18
    "chalk": "5.6.2",
    "cross-env": "10.1.0",
    "dpdm": "3.14.0",
    "esbuild": "0.25.12",
    "eslint": "9.39.1",
    "eslint-config-prettier": "10.1.8",
    "eslint-plugin-playwright": "2.3.0",
    "eslint-plugin-react-hooks": "7.0.1",
    "happy-dom": "~20.0.0",
    "http-server": "14.1.1",
    "jiti": "2.6.1",
    "jsonc-eslint-parser": "2.4.1",
    "react-refresh": "0.18.0",
    "rollup-plugin-webpack-stats": "2.1.7",
    "tslib": "2.8.1",
    "tsx": "4.20.6",
    "typescript": "~5.9.0",
    "typescript-eslint": "8.46.3",
    "upath": "2.0.1",
    "vite": "7.1.12",
    "vite-plugin-dts": "~4.5.0",
    "vitest": "4.0.6"
  },
  "license": "AGPL-3.0-only",
  "author": {
    "name": "Trilium Notes Team",
    "email": "contact@eliandoran.me",
    "url": "https://triliumnotes.org"
  },
  "repository": {
    "type": "git",
    "url": "git+https://github.com/TriliumNext/Trilium.git"
  },
  "bugs": {
    "url": "https://github.com/TriliumNext/Trilium/issues"
  },
  "homepage": "https://triliumnotes.org",
  "packageManager": "pnpm@10.20.0",
  "pnpm": {
    "patchedDependencies": {
      "@ckeditor/ckeditor5-mention": "patches/@ckeditor__ckeditor5-mention.patch",
      "@ckeditor/ckeditor5-code-block": "patches/@ckeditor__ckeditor5-code-block.patch",
      "ckeditor5": "patches/ckeditor5.patch"
    },
    "overrides": {
      "mermaid": "11.12.1",
      "preact": "10.27.2",
      "roughjs": "4.6.6",
      "@types/express-serve-static-core": "5.1.0",
      "flat@<5.0.1": ">=5.0.1",
      "debug@>=3.2.0 <3.2.7": ">=3.2.7",
      "nanoid@<3.3.8": ">=3.3.8",
      "nanoid@>=4.0.0 <5.0.9": ">=5.0.9",
      "dompurify@<3.2.4": ">=3.2.4",
      "esbuild@<=0.24.2": ">=0.25.0",
      "cookie@<0.7.0": ">=0.7.0",
      "tar-fs@>=2.0.0 <2.1.3": ">=2.1.3",
      "on-headers@<1.1.0": ">=1.1.0",
      "form-data@>=4.0.0 <4.0.4": ">=4.0.4",
      "form-data@>=3.0.0 <3.0.4": ">=3.0.4",
      "node-abi": "4.17.0"
    },
    "ignoredBuiltDependencies": [
      "sqlite3"
    ],
    "onlyBuiltDependencies": [
      "@parcel/watcher",
      "@scarf/scarf",
      "better-sqlite3",
      "bufferutil",
      "core-js-pure",
      "electron",
      "electron-winstaller",
      "esbuild",
      "fs-xattr",
      "macos-alias",
      "utf-8-validate"
    ]
  }
}<|MERGE_RESOLUTION|>--- conflicted
+++ resolved
@@ -43,16 +43,10 @@
     "@playwright/test": "1.56.1",
     "@triliumnext/server": "workspace:*",
     "@types/express": "5.0.5",
-<<<<<<< HEAD
-    "@types/node": "24.9.1",
+    "@types/node": "24.10.0",
     "@vitest/browser-webdriverio": "4.0.6",
     "@vitest/coverage-v8": "4.0.6",
     "@vitest/ui": "4.0.6",
-=======
-    "@types/node": "24.10.0",
-    "@vitest/coverage-v8": "3.2.4",
-    "@vitest/ui": "3.2.4",
->>>>>>> ba61ab18
     "chalk": "5.6.2",
     "cross-env": "10.1.0",
     "dpdm": "3.14.0",
