{
  "about": {
    "title": "About TriliumNext Notes",
    "close": "Close",
    "homepage": "Homepage:",
    "app_version": "App version:",
    "db_version": "DB version:",
    "sync_version": "Sync version:",
    "build_date": "Build date:",
    "build_revision": "Build revision:",
    "data_directory": "Data directory:"
  },
  "toast": {
    "critical-error": {
      "title": "Critical error",
      "message": "A critical error has occurred which prevents the client application from starting:\n\n{{message}}\n\nThis is most likely caused by a script failing in an unexpected way. Try starting the application in safe mode and addressing the issue."
    },
    "widget-error": {
      "title": "Failed to initialize a widget",
      "message-custom": "Custom widget from note with ID \"{{id}}\", titled \"{{title}}\" could not be initialized due to:\n\n{{message}}",
      "message-unknown": "Unknown widget could not be initialized due to:\n\n{{message}}"
    },
    "bundle-error": {
      "title": "Failed to load a custom script",
      "message": "Script from note with ID \"{{id}}\", titled \"{{title}}\" could not be executed due to:\n\n{{message}}"
    }
  },
  "add_link": {
    "add_link": "Add link",
    "help_on_links": "Help on links",
    "close": "Close",
    "note": "Note",
    "search_note": "search for note by its name",
    "link_title_mirrors": "link title mirrors the note's current title",
    "link_title_arbitrary": "link title can be changed arbitrarily",
    "link_title": "Link title",
    "button_add_link": "Add link <kbd>enter</kbd>"
  },
  "branch_prefix": {
    "edit_branch_prefix": "Edit branch prefix",
    "help_on_tree_prefix": "Help on Tree prefix",
    "close": "Close",
    "prefix": "Prefix: ",
    "save": "Save",
    "branch_prefix_saved": "Branch prefix has been saved."
  },
  "bulk_actions": {
    "bulk_actions": "Bulk actions",
    "close": "Close",
    "affected_notes": "Affected notes",
    "include_descendants": "Include descendants of the selected notes",
    "available_actions": "Available actions",
    "chosen_actions": "Chosen actions",
    "execute_bulk_actions": "Execute bulk actions",
    "bulk_actions_executed": "Bulk actions have been executed successfully.",
    "none_yet": "None yet... add an action by clicking one of the available ones above.",
    "labels": "Labels",
    "relations": "Relations",
    "notes": "Notes",
    "other": "Other"
  },
  "clone_to": {
    "clone_notes_to": "Clone notes to...",
    "close": "Close",
    "help_on_links": "Help on links",
    "notes_to_clone": "Notes to clone",
    "target_parent_note": "Target parent note",
    "search_for_note_by_its_name": "search for note by its name",
    "cloned_note_prefix_title": "Cloned note will be shown in note tree with given prefix",
    "prefix_optional": "Prefix (optional)",
    "clone_to_selected_note": "Clone to selected note <kbd>enter</kbd>",
    "no_path_to_clone_to": "No path to clone to.",
    "note_cloned": "Note \"{{clonedTitle}}\" has been cloned into \"{{targetTitle}}\""
  },
  "confirm": {
    "confirmation": "Confirmation",
    "close": "Close",
    "cancel": "Cancel",
    "ok": "OK",
    "are_you_sure_remove_note": "Are you sure you want to remove the note \"{{title}}\" from relation map? ",
    "if_you_dont_check": "If you don't check this, the note will be only removed from the relation map.",
    "also_delete_note": "Also delete the note"
  },
  "delete_notes": {
    "delete_notes_preview": "Delete notes preview",
    "close": "Close",
    "delete_all_clones_description": "Delete also all clones (can be undone in recent changes)",
    "erase_notes_description": "Normal (soft) deletion only marks the notes as deleted and they can be undeleted (in recent changes dialog) within a period of time. Checking this option will erase the notes immediately and it won't be possible to undelete the notes.",
    "erase_notes_warning": "Erase notes permanently (can't be undone), including all clones. This will force application reload.",
    "notes_to_be_deleted": "Following notes will be deleted ({{- noteCount}})",
    "no_note_to_delete": "No note will be deleted (only clones).",
    "broken_relations_to_be_deleted": "Following relations will be broken and deleted ({{- relationCount}})",
    "cancel": "Cancel",
    "ok": "OK",
    "deleted_relation_text": "Note {{- note}} (to be deleted) is referenced by relation {{- relation}} originating from {{- source}}."
  },
  "export": {
    "export_note_title": "Export note",
    "close": "Close",
    "export_type_subtree": "This note and all of its descendants",
    "format_html": "HTML - recommended as it keeps all format",
    "format_html_zip": "HTML in ZIP archive - this is recommended since this preserves all the formatting.",
    "format_markdown": "Markdown - this preserves most of the formatting.",
    "format_opml": "OPML - outliner interchange format for text only. Formatting, images and files are not included.",
    "opml_version_1": "OPML v1.0 - plain text only",
    "opml_version_2": "OPML v2.0 - allows also HTML",
    "export_type_single": "Only this note without its descendants",
    "export": "Export",
    "choose_export_type": "Choose export type first please",
    "export_status": "Export status",
    "export_in_progress": "Export in progress: {{progressCount}}",
    "export_finished_successfully": "Export finished successfully.",
    "format_pdf": "PDF - for printing or sharing purposes."
  },
  "help": {
    "fullDocumentation": "Help (full documentation is available <a class=\"external\" href=\"https://triliumnext.github.io/Docs/\">online</a>)",
    "close": "Close",
    "noteNavigation": "Note navigation",
    "goUpDown": "<kbd>UP</kbd>, <kbd>DOWN</kbd> - go up/down in the list of notes",
    "collapseExpand": "<kbd>LEFT</kbd>, <kbd>RIGHT</kbd> - collapse/expand node",
    "notSet": "not set",
    "goBackForwards": "go back / forwards in the history",
    "showJumpToNoteDialog": "show <a class=\"external\" href=\"https://triliumnext.github.io/Docs/Wiki/note-navigation.html#jump-to-note\">\"Jump to\" dialog</a>",
    "scrollToActiveNote": "scroll to active note",
    "jumpToParentNote": "<kbd>Backspace</kbd> - jump to parent note",
    "collapseWholeTree": "collapse whole note tree",
    "collapseSubTree": "collapse sub-tree",
    "tabShortcuts": "Tab shortcuts",
    "newTabNoteLink": "<kbd>CTRL+click</kbd> - (or middle mouse click) on note link opens note in a new tab",
    "onlyInDesktop": "Only in desktop (Electron build)",
    "openEmptyTab": "open empty tab",
    "closeActiveTab": "close active tab",
    "activateNextTab": "activate next tab",
    "activatePreviousTab": "activate previous tab",
    "creatingNotes": "Creating notes",
    "createNoteAfter": "create new note after the active note",
    "createNoteInto": "create new sub-note into active note",
    "editBranchPrefix": "edit <a class=\"external\" href=\"https://triliumnext.github.io/Docs/Wiki/tree-concepts.html#prefix\">prefix</a> of active note clone",
    "movingCloningNotes": "Moving / cloning notes",
    "moveNoteUpDown": "move note up/down in the note list",
    "moveNoteUpHierarchy": "move note up in the hierarchy",
    "multiSelectNote": "multi-select note above/below",
    "selectAllNotes": "select all notes in the current level",
    "selectNote": "<kbd>Shift+click</kbd> - select note",
    "copyNotes": "copy active note (or current selection) into clipboard (used for <a class=\"external\" href=\"https://triliumnext.github.io/Docs/Wiki/cloning-notes.html#cloning-notes\">cloning</a>)",
    "cutNotes": "cut current note (or current selection) into clipboard (used for moving notes)",
    "pasteNotes": "paste note(s) as sub-note into active note (which is either move or clone depending on whether it was copied or cut into clipboard)",
    "deleteNotes": "delete note / sub-tree",
    "editingNotes": "Editing notes",
    "editNoteTitle": "in tree pane will switch from tree pane into note title. Enter from note title will switch focus to text editor. <kbd>Ctrl+.</kbd> will switch back from editor to tree pane.",
    "createEditLink": "<kbd>Ctrl+K</kbd> - create / edit external link",
    "createInternalLink": "create internal link",
    "followLink": "follow link under cursor",
    "insertDateTime": "insert current date and time at caret position",
    "jumpToTreePane": "jump away to the tree pane and scroll to active note",
    "markdownAutoformat": "Markdown-like autoformatting",
    "headings": "<code>##</code>, <code>###</code>, <code>####</code>  etc. followed by space for headings",
    "bulletList": "<code>*</code> or <code>-</code> followed by space for bullet list",
    "numberedList": "<code>1.</code> or <code>1)</code> followed by space for numbered list",
    "blockQuote": "start a line with <code>></code> followed by space for block quote",
    "troubleshooting": "Troubleshooting",
    "reloadFrontend": "reload Trilium frontend",
    "showDevTools": "show developer tools",
    "showSQLConsole": "show SQL console",
    "other": "Other",
    "quickSearch": "focus on quick search input",
    "inPageSearch": "in-page search"
  },
  "import": {
    "importIntoNote": "Import into note",
    "close": "Close",
    "chooseImportFile": "Choose import file",
    "importDescription": "Content of the selected file(s) will be imported as child note(s) into",
    "options": "Options",
    "safeImportTooltip": "Trilium <code>.zip</code> export files can contain executable scripts which may contain harmful behavior. Safe import will deactivate automatic execution of all imported scripts. Uncheck \"Safe import\" only if the imported archive is supposed to contain executable scripts and you completely trust the contents of the import file.",
    "safeImport": "Safe import",
    "explodeArchivesTooltip": "If this is checked then Trilium will read <code>.zip</code>, <code>.enex</code> and <code>.opml</code> files and create notes from files insides those archives. If unchecked, then Trilium will attach the archives themselves to the note.",
    "explodeArchives": "Read contents of <code>.zip</code>, <code>.enex</code> and <code>.opml</code> archives.",
    "shrinkImagesTooltip": "<p>If you check this option, Trilium will attempt to shrink the imported images by scaling and optimization which may affect the perceived image quality. If unchecked, images will be imported without changes.</p><p>This doesn't apply to <code>.zip</code> imports with metadata since it is assumed these files are already optimized.</p>",
    "shrinkImages": "Shrink images",
    "textImportedAsText": "Import HTML, Markdown and TXT as text notes if it's unclear from metadata",
    "codeImportedAsCode": "Import recognized code files (e.g. <code>.json</code>) as code notes if it's unclear from metadata",
    "replaceUnderscoresWithSpaces": "Replace underscores with spaces in imported note names",
    "import": "Import",
    "failed": "Import failed: {{message}}.",
    "html_import_tags": {
      "title": "HTML Import Tags",
      "description": "Configure which HTML tags should be preserved when importing notes. Tags not in this list will be removed during import. Some tags (like 'script') are always removed for security.",
      "placeholder": "Enter HTML tags, one per line",
      "reset_button": "Reset to Default List"
    },
    "import-status": "Import status",
    "in-progress": "Import in progress: {{progress}}",
    "successful": "Import finished successfully."
  },
  "include_note": {
    "dialog_title": "Include note",
    "close": "Close",
    "label_note": "Note",
    "placeholder_search": "search for note by its name",
    "box_size_prompt": "Box size of the included note:",
    "box_size_small": "small (~ 10 lines)",
    "box_size_medium": "medium (~ 30 lines)",
    "box_size_full": "full (box shows complete text)",
    "button_include": "Include note <kbd>enter</kbd>"
  },
  "info": {
    "modalTitle": "Info message",
    "closeButton": "Close",
    "okButton": "OK"
  },
  "jump_to_note": {
    "search_placeholder": "search for note by its name",
    "close": "Close",
    "search_button": "Search in full text <kbd>Ctrl+Enter</kbd>"
  },
  "markdown_import": {
    "dialog_title": "Markdown import",
    "close": "Close",
    "modal_body_text": "Because of browser sandbox it's not possible to directly read clipboard from JavaScript. Please paste the Markdown to import to textarea below and click on Import button",
    "import_button": "Import Ctrl+Enter",
    "import_success": "Markdown content has been imported into the document."
  },
  "move_to": {
    "dialog_title": "Move notes to ...",
    "close": "Close",
    "notes_to_move": "Notes to move",
    "target_parent_note": "Target parent note",
    "search_placeholder": "search for note by its name",
    "move_button": "Move to selected note <kbd>enter</kbd>",
    "error_no_path": "No path to move to.",
    "move_success_message": "Selected notes have been moved into "
  },
  "note_type_chooser": {
    "modal_title": "Choose note type",
    "close": "Close",
    "modal_body": "Choose note type / template of the new note:",
    "templates": "Templates:"
  },
  "password_not_set": {
    "title": "Password is not set",
    "close": "Close",
    "body1": "Protected notes are encrypted using a user password, but password has not been set yet.",
    "body2": "To be able to protect notes, click <a class=\"open-password-options-button\" href=\"javascript:\">here</a> to open the Options dialog and set your password."
  },
  "prompt": {
    "title": "Prompt",
    "close": "Close",
    "ok": "OK <kbd>enter</kbd>",
    "defaultTitle": "Prompt"
  },
  "protected_session_password": {
    "modal_title": "Protected session",
    "help_title": "Help on Protected notes",
    "close_label": "Close",
    "form_label": "To proceed with requested action you need to start protected session by entering password:",
    "start_button": "Start protected session <kbd>enter</kbd>"
  },
  "recent_changes": {
    "title": "Recent changes",
    "erase_notes_button": "Erase deleted notes now",
    "close": "Close",
    "deleted_notes_message": "Deleted notes have been erased.",
    "no_changes_message": "No changes yet...",
    "undelete_link": "undelete",
    "confirm_undelete": "Do you want to undelete this note and its sub-notes?"
  },
  "revisions": {
    "note_revisions": "Note Revisions",
    "delete_all_revisions": "Delete all revisions of this note",
    "delete_all_button": "Delete all revisions",
    "help_title": "Help on Note Revisions",
    "close": "Close",
    "revision_last_edited": "This revision was last edited on {{date}}",
    "confirm_delete_all": "Do you want to delete all revisions of this note?",
    "no_revisions": "No revisions for this note yet...",
    "restore_button": "Restore this revision",
    "confirm_restore": "Do you want to restore this revision? This will overwrite the current title and content of the note with this revision.",
    "delete_button": "Delete this revision",
    "confirm_delete": "Do you want to delete this revision?",
    "revisions_deleted": "Note revisions have been deleted.",
    "revision_restored": "Note revision has been restored.",
    "revision_deleted": "Note revision has been deleted.",
    "snapshot_interval": "Note Revision Snapshot Interval: {{seconds}}s.",
    "maximum_revisions": "Note Revision Snapshot Limit: {{number}}.",
    "settings": "Note Revision Settings",
    "download_button": "Download",
    "mime": "MIME: ",
    "file_size": "File size:",
    "preview": "Preview:",
    "preview_not_available": "Preview isn't available for this note type."
  },
  "sort_child_notes": {
    "sort_children_by": "Sort children by...",
    "close": "Close",
    "sorting_criteria": "Sorting criteria",
    "title": "title",
    "date_created": "date created",
    "date_modified": "date modified",
    "sorting_direction": "Sorting direction",
    "ascending": "ascending",
    "descending": "descending",
    "folders": "Folders",
    "sort_folders_at_top": "sort folders at the top",
    "natural_sort": "Natural Sort",
    "sort_with_respect_to_different_character_sorting": "sort with respect to different character sorting and collation rules in different languages or regions.",
    "natural_sort_language": "Natural sort language",
    "the_language_code_for_natural_sort": "The language code for natural sort, e.g. \"zh-CN\" for Chinese.",
    "sort": "Sort <kbd>enter</kbd>"
  },
  "upload_attachments": {
    "upload_attachments_to_note": "Upload attachments to note",
    "close": "Close",
    "choose_files": "Choose files",
    "files_will_be_uploaded": "Files will be uploaded as attachments into",
    "options": "Options",
    "shrink_images": "Shrink images",
    "upload": "Upload",
    "tooltip": "If you check this option, Trilium will attempt to shrink the uploaded images by scaling and optimization which may affect the perceived image quality. If unchecked, images will be uploaded without changes."
  },
  "attribute_detail": {
    "attr_detail_title": "Attribute Detail Title",
    "close_button_title": "Cancel changes and close",
    "attr_is_owned_by": "Attribute is owned by",
    "attr_name_title": "Attribute name can be composed of alphanumeric characters, colon and underscore only",
    "name": "Name",
    "value": "Value",
    "target_note_title": "Relation is a named connection between source note and target note.",
    "target_note": "Target note",
    "promoted_title": "Promoted attribute is displayed prominently on the note.",
    "promoted": "Promoted",
    "promoted_alias_title": "The name to be displayed in the promoted attributes UI.",
    "promoted_alias": "Alias",
    "multiplicity_title": "Multiplicity defines how many attributes of the same name can be created - at max 1 or more than 1.",
    "multiplicity": "Multiplicity",
    "single_value": "Single value",
    "multi_value": "Multi value",
    "label_type_title": "Type of the label will help Trilium to choose suitable interface to enter the label value.",
    "label_type": "Type",
    "text": "Text",
    "number": "Number",
    "boolean": "Boolean",
    "date": "Date",
    "date_time": "Date & Time",
    "time": "Time",
    "url": "URL",
    "precision_title": "What number of digits after floating point should be available in the value setting interface.",
    "precision": "Precision",
    "digits": "digits",
    "inverse_relation_title": "Optional setting to define to which relation is this one opposite. Example: Father - Son are inverse relations to each other.",
    "inverse_relation": "Inverse relation",
    "inheritable_title": "Inheritable attribute will be inherited to all descendants under this tree.",
    "inheritable": "Inheritable",
    "save_and_close": "Save & close <kbd>Ctrl+Enter</kbd>",
    "delete": "Delete",
    "related_notes_title": "Other notes with this label",
    "more_notes": "More notes",
    "label": "Label detail",
    "label_definition": "Label definition detail",
    "relation": "Relation detail",
    "relation_definition": "Relation definition detail",
    "disable_versioning": "disables auto-versioning. Useful for e.g. large, but unimportant notes - e.g. large JS libraries used for scripting",
    "calendar_root": "marks note which should be used as root for day notes. Only one should be marked as such.",
    "archived": "notes with this label won't be visible by default in search results (also in Jump To, Add Link dialogs etc).",
    "exclude_from_export": "notes (with their sub-tree) won't be included in any note export",
    "run": "defines on which events script should run. Possible values are:\n<ul>\n<li>frontendStartup - when Trilium frontend starts up (or is refreshed), but not on mobile.</li>\n<li>mobileStartup - when Trilium frontend starts up (or is refreshed), on mobile.</li>\n<li>backendStartup - when Trilium backend starts up</li>\n<li>hourly - run once an hour. You can use additional label <code>runAtHour</code> to specify at which hour.</li>\n<li>daily - run once a day</li>\n</ul>",
    "run_on_instance": "Define which trilium instance should run this on. Default to all instances.",
    "run_at_hour": "On which hour should this run. Should be used together with <code>#run=hourly</code>. Can be defined multiple times for more runs during the day.",
    "disable_inclusion": "scripts with this label won't be included into parent script execution.",
    "sorted": "keeps child notes sorted by title alphabetically",
    "sort_direction": "ASC (the default) or DESC",
    "sort_folders_first": "Folders (notes with children) should be sorted on top",
    "top": "keep given note on top in its parent (applies only on sorted parents)",
    "hide_promoted_attributes": "Hide promoted attributes on this note",
    "read_only": "editor is in read only mode. Works only for text and code notes.",
    "auto_read_only_disabled": "text/code notes can be set automatically into read mode when they are too large. You can disable this behavior on per-note basis by adding this label to the note",
    "app_css": "marks CSS notes which are loaded into the Trilium application and can thus be used to modify Trilium's looks.",
    "app_theme": "marks CSS notes which are full Trilium themes and are thus available in Trilium options.",
    "app_theme_base": "set to \"next\", \"next-light\", or \"next-dark\" to use the corresponding TriliumNext theme (auto, light or dark) as the base for a custom theme, instead of the legacy one.",
    "css_class": "value of this label is then added as CSS class to the node representing given note in the tree. This can be useful for advanced theming. Can be used in template notes.",
    "icon_class": "value of this label is added as a CSS class to the icon on the tree which can help visually distinguish the notes in the tree. Example might be bx bx-home - icons are taken from boxicons. Can be used in template notes.",
    "page_size": "number of items per page in note listing",
    "custom_request_handler": "see <a href=\"javascript:\" data-help-page=\"custom-request-handler.html\">Custom request handler</a>",
    "custom_resource_provider": "see <a href=\"javascript:\" data-help-page=\"custom-request-handler.html\">Custom request handler</a>",
    "widget": "marks this note as a custom widget which will be added to the Trilium component tree",
    "workspace": "marks this note as a workspace which allows easy hoisting",
    "workspace_icon_class": "defines box icon CSS class which will be used in tab when hoisted to this note",
    "workspace_tab_background_color": "CSS color used in the note tab when hoisted to this note",
    "workspace_calendar_root": "Defines per-workspace calendar root",
    "workspace_template": "This note will appear in the selection of available template when creating new note, but only when hoisted into a workspace containing this template",
    "search_home": "new search notes will be created as children of this note",
    "workspace_search_home": "new search notes will be created as children of this note when hoisted to some ancestor of this workspace note",
    "inbox": "default inbox location for new notes - when you create a note using \"new note\" button in the sidebar, notes will be created as child notes in the note marked as with <code>#inbox</code> label.",
    "workspace_inbox": "default inbox location for new notes when hoisted to some ancestor of this workspace note",
    "sql_console_home": "default location of SQL console notes",
    "bookmark_folder": "note with this label will appear in bookmarks as folder (allowing access to its children)",
    "share_hidden_from_tree": "this note is hidden from left navigation tree, but still accessible with its URL",
    "share_external_link": "note will act as a link to an external website in the share tree",
    "share_alias": "define an alias using which the note will be available under https://your_trilium_host/share/[your_alias]",
    "share_omit_default_css": "default share page CSS will be omitted. Use when you make extensive styling changes.",
    "share_root": "marks note which is served on /share root.",
    "share_description": "define text to be added to the HTML meta tag for description",
    "share_raw": "note will be served in its raw format, without HTML wrapper",
    "share_disallow_robot_indexing": "will forbid robot indexing of this note via <code>X-Robots-Tag: noindex</code> header",
    "share_credentials": "require credentials to access this shared note. Value is expected to be in format 'username:password'. Don't forget to make this inheritable to apply to child-notes/images.",
    "share_index": "note with this label will list all roots of shared notes",
    "display_relations": "comma delimited names of relations which should be displayed. All other ones will be hidden.",
    "hide_relations": "comma delimited names of relations which should be hidden. All other ones will be displayed.",
    "title_template": "default title of notes created as children of this note. The value is evaluated as JavaScript string \n                        and thus can be enriched with dynamic content via the injected <code>now</code> and <code>parentNote</code> variables. Examples:\n                        \n                        <ul>\n                            <li><code>${parentNote.getLabelValue('authorName')}'s literary works</code></li>\n                            <li><code>Log for ${now.format('YYYY-MM-DD HH:mm:ss')}</code></li>\n                        </ul>\n                        \n                        See <a href=\"https://triliumnext.github.io/Docs/Wiki/default-note-title.html\">wiki with details</a>, API docs for <a href=\"https://zadam.github.io/trilium/backend_api/Note.html\">parentNote</a> and <a href=\"https://day.js.org/docs/en/display/format\">now</a> for details.",
    "template": "This note will appear in the selection of available template when creating new note",
    "toc": "<code>#toc</code> or <code>#toc=show</code> will force the Table of Contents to be shown, <code>#toc=hide</code> will force hiding it. If the label doesn't exist, the global setting is observed",
    "color": "defines color of the note in note tree, links etc. Use any valid CSS color value like 'red' or #a13d5f",
    "keyboard_shortcut": "Defines a keyboard shortcut which will immediately jump to this note. Example: 'ctrl+alt+e'. Requires frontend reload for the change to take effect.",
    "keep_current_hoisting": "Opening this link won't change hoisting even if the note is not displayable in the current hoisted subtree.",
    "execute_button": "Title of the button which will execute the current code note",
    "execute_description": "Longer description of the current code note displayed together with the execute button",
    "exclude_from_note_map": "Notes with this label will be hidden from the Note Map",
    "new_notes_on_top": "New notes will be created at the top of the parent note, not on the bottom.",
    "hide_highlight_widget": "Hide Highlight List widget",
    "run_on_note_creation": "executes when note is created on backend. Use this relation if you want to run the script for all notes created under a specific subtree. In that case, create it on the subtree root note and make it inheritable. A new note created within the subtree (any depth) will trigger the script.",
    "run_on_child_note_creation": "executes when new note is created under the note where this relation is defined",
    "run_on_note_title_change": "executes when note title is changed (includes note creation as well)",
    "run_on_note_content_change": "executes when note content is changed (includes note creation as well).",
    "run_on_note_change": "executes when note is changed (includes note creation as well). Does not include content changes",
    "run_on_note_deletion": "executes when note is being deleted",
    "run_on_branch_creation": "executes when a branch is created. Branch is a link between parent note and child note and is created e.g. when cloning or moving note.",
    "run_on_branch_change": "executes when a branch is updated.",
    "run_on_branch_deletion": "executes when a branch is deleted. Branch is a link between parent note and child note and is deleted e.g. when moving note (old branch/link is deleted).",
    "run_on_attribute_creation": "executes when new attribute is created for the note which defines this relation",
    "run_on_attribute_change": " executes when the attribute is changed of a note which defines this relation. This is triggered also when the attribute is deleted",
    "relation_template": "note's attributes will be inherited even without a parent-child relationship, note's content and subtree will be added to instance notes if empty. See documentation for details.",
    "inherit": "note's attributes will be inherited even without a parent-child relationship. See template relation for a similar concept. See attribute inheritance in the documentation.",
    "render_note": "notes of type \"render HTML note\" will be rendered using a code note (HTML or script) and it is necessary to point using this relation to which note should be rendered",
    "widget_relation": "target of this relation will be executed and rendered as a widget in the sidebar",
    "share_css": "CSS note which will be injected into the share page. CSS note must be in the shared sub-tree as well. Consider using 'share_hidden_from_tree' and 'share_omit_default_css' as well.",
    "share_js": "JavaScript note which will be injected into the share page. JS note must be in the shared sub-tree as well. Consider using 'share_hidden_from_tree'.",
    "share_template": "Embedded JavaScript note that will be used as the template for displaying the shared note. Falls back to the default template. Consider using 'share_hidden_from_tree'.",
    "share_favicon": "Favicon note to be set in the shared page. Typically you want to set it to share root and make it inheritable. Favicon note must be in the shared sub-tree as well. Consider using 'share_hidden_from_tree'.",
    "is_owned_by_note": "is owned by note",
    "other_notes_with_name": "Other notes with {{attributeType}} name \"{{attributeName}}\"",
    "and_more": "... and {{count}} more.",
    "print_landscape": "When exporting to PDF, changes the orientation of the page to landscape instead of portrait.",
    "print_page_size": "When exporting to PDF, changes the size of the page. Supported values: <code>A0</code>, <code>A1</code>, <code>A2</code>, <code>A3</code>, <code>A4</code>, <code>A5</code>, <code>A6</code>, <code>Legal</code>, <code>Letter</code>, <code>Tabloid</code>, <code>Ledger</code>."
  },
  "attribute_editor": {
    "help_text_body1": "To add label, just type e.g. <code>#rock</code> or if you want to add also value then e.g. <code>#year = 2020</code>",
    "help_text_body2": "For relation, type <code>~author = @</code> which should bring up an autocomplete where you can look up the desired note.",
    "help_text_body3": "Alternatively you can add label and relation using the <code>+</code> button on the right side.",
    "save_attributes": "Save attributes <enter>",
    "add_a_new_attribute": "Add a new attribute",
    "add_new_label": "Add new label <kbd data-command=\"addNewLabel\"></kbd>",
    "add_new_relation": "Add new relation <kbd data-command=\"addNewRelation\"></kbd>",
    "add_new_label_definition": "Add new label definition",
    "add_new_relation_definition": "Add new relation definition",
    "placeholder": "Type the labels and relations here"
  },
  "abstract_bulk_action": {
    "remove_this_search_action": "Remove this search action"
  },
  "execute_script": {
    "execute_script": "Execute script",
    "help_text": "You can execute simple scripts on the matched notes.",
    "example_1": "For example to append a string to a note's title, use this small script:",
    "example_2": "More complex example would be deleting all matched note's attributes:"
  },
  "add_label": {
    "add_label": "Add label",
    "label_name_placeholder": "label name",
    "label_name_title": "Alphanumeric characters, underscore and colon are allowed characters.",
    "to_value": "to value",
    "new_value_placeholder": "new value",
    "help_text": "On all matched notes:",
    "help_text_item1": "create given label if note doesn't have one yet",
    "help_text_item2": "or change value of the existing label",
    "help_text_note": "You can also call this method without value, in such case label will be assigned to the note without value."
  },
  "delete_label": {
    "delete_label": "Delete label",
    "label_name_placeholder": "label name",
    "label_name_title": "Alphanumeric characters, underscore and colon are allowed characters."
  },
  "rename_label": {
    "rename_label": "Rename label",
    "rename_label_from": "Rename label from",
    "old_name_placeholder": "old name",
    "to": "To",
    "new_name_placeholder": "new name",
    "name_title": "Alphanumeric characters, underscore and colon are allowed characters."
  },
  "update_label_value": {
    "update_label_value": "Update label value",
    "label_name_placeholder": "label name",
    "label_name_title": "Alphanumeric characters, underscore and colon are allowed characters.",
    "to_value": "to value",
    "new_value_placeholder": "new value",
    "help_text": "On all matched notes, change value of the existing label.",
    "help_text_note": "You can also call this method without value, in such case label will be assigned to the note without value."
  },
  "delete_note": {
    "delete_note": "Delete note",
    "delete_matched_notes": "Delete matched notes",
    "delete_matched_notes_description": "This will delete matched notes.",
    "undelete_notes_instruction": "After the deletion, it's possible to undelete them from Recent Changes dialog.",
    "erase_notes_instruction": "To erase notes permanently, you can go after the deletion to the Option -> Other and click the \"Erase deleted notes now\" button."
  },
  "delete_revisions": {
    "delete_note_revisions": "Delete note revisions",
    "all_past_note_revisions": "All past note revisions of matched notes will be deleted. Note itself will be fully preserved. In other terms, note's history will be removed."
  },
  "move_note": {
    "move_note": "Move note",
    "to": "to",
    "target_parent_note": "target parent note",
    "on_all_matched_notes": "On all matched notes",
    "move_note_new_parent": "move note to the new parent if note has only one parent (i.e. the old branch is removed and new branch into the new parent is created)",
    "clone_note_new_parent": "clone note to the new parent if note has multiple clones/branches (it's not clear which branch should be removed)",
    "nothing_will_happen": "nothing will happen if note cannot be moved to the target note (i.e. this would create a tree cycle)"
  },
  "rename_note": {
    "rename_note": "Rename note",
    "rename_note_title_to": "Rename note title to",
    "new_note_title": "new note title",
    "click_help_icon": "Click help icon on the right to see all the options",
    "evaluated_as_js_string": "The given value is evaluated as JavaScript string and thus can be enriched with dynamic content via the injected <code>note</code> variable (note being renamed). Examples:",
    "example_note": "<code>Note</code> - all matched notes are renamed to 'Note'",
    "example_new_title": "<code>NEW: ${note.title}</code> - matched notes titles are prefixed with 'NEW: '",
    "example_date_prefix": "<code>${note.dateCreatedObj.format('MM-DD:')}: ${note.title}</code> - matched notes are prefixed with note's creation month-date",
    "api_docs": "See API docs for <a href='https://zadam.github.io/trilium/backend_api/Note.html'>note</a> and its <a href='https://day.js.org/docs/en/display/format'>dateCreatedObj / utcDateCreatedObj properties</a> for details."
  },
  "add_relation": {
    "add_relation": "Add relation",
    "relation_name": "relation name",
    "allowed_characters": "Alphanumeric characters, underscore and colon are allowed characters.",
    "to": "to",
    "target_note": "target note",
    "create_relation_on_all_matched_notes": "On all matched notes create given relation."
  },
  "delete_relation": {
    "delete_relation": "Delete relation",
    "relation_name": "relation name",
    "allowed_characters": "Alphanumeric characters, underscore and colon are allowed characters."
  },
  "rename_relation": {
    "rename_relation": "Rename relation",
    "rename_relation_from": "Rename relation from",
    "old_name": "old name",
    "to": "To",
    "new_name": "new name",
    "allowed_characters": "Alphanumeric characters, underscore and colon are allowed characters."
  },
  "update_relation_target": {
    "update_relation": "Update relation",
    "relation_name": "relation name",
    "allowed_characters": "Alphanumeric characters, underscore and colon are allowed characters.",
    "to": "to",
    "target_note": "target note",
    "on_all_matched_notes": "On all matched notes",
    "create_given_relation": "create given relation if note doesn't have one yet",
    "change_target_note": "or change target note of the existing relation",
    "update_relation_target": "Update relation target"
  },
  "attachments_actions": {
    "open_externally": "Open externally",
    "open_externally_title": "File will be open in an external application and watched for changes. You'll then be able to upload the modified version back to Trilium.",
    "open_custom": "Open custom",
    "open_custom_title": "File will be open in an external application and watched for changes. You'll then be able to upload the modified version back to Trilium.",
    "download": "Download",
    "rename_attachment": "Rename attachment",
    "upload_new_revision": "Upload new revision",
    "copy_link_to_clipboard": "Copy link to clipboard",
    "convert_attachment_into_note": "Convert attachment into note",
    "delete_attachment": "Delete attachment",
    "upload_success": "New attachment revision has been uploaded.",
    "upload_failed": "Upload of a new attachment revision failed.",
    "open_externally_detail_page": "Opening attachment externally is available only from the detail page, please first click on the attachment detail first and repeat the action.",
    "open_custom_client_only": "Custom opening of attachments can only be done from the desktop client.",
    "delete_confirm": "Are you sure you want to delete attachment '{{title}}'?",
    "delete_success": "Attachment '{{title}}' has been deleted.",
    "convert_confirm": "Are you sure you want to convert attachment '{{title}}' into a separate note?",
    "convert_success": "Attachment '{{title}}' has been converted to note.",
    "enter_new_name": "Please enter new attachment's name"
  },
  "calendar": {
    "mon": "Mon",
    "tue": "Tue",
    "wed": "Wed",
    "thu": "Thu",
    "fri": "Fri",
    "sat": "Sat",
    "sun": "Sun",
    "cannot_find_day_note": "Cannot find day note",
    "january": "January",
    "febuary": "February",
    "march": "March",
    "april": "April",
    "may": "May",
    "june": "June",
    "july": "July",
    "august": "August",
    "september": "September",
    "october": "October",
    "november": "November",
    "december": "December"
  },
  "close_pane_button": {
    "close_this_pane": "Close this pane"
  },
  "create_pane_button": {
    "create_new_split": "Create new split"
  },
  "edit_button": {
    "edit_this_note": "Edit this note"
  },
  "show_toc_widget_button": {
    "show_toc": "Show Table of Contents"
  },
  "show_highlights_list_widget_button": {
    "show_highlights_list": "Show Highlights List"
  },
  "global_menu": {
    "menu": "Menu",
    "options": "Options",
    "open_new_window": "Open New Window",
    "switch_to_mobile_version": "Switch to Mobile Version",
    "switch_to_desktop_version": "Switch to Desktop Version",
    "zoom": "Zoom",
    "toggle_fullscreen": "Toggle Fullscreen",
    "zoom_out": "Zoom Out",
    "reset_zoom_level": "Reset Zoom Level",
    "zoom_in": "Zoom In",
    "configure_launchbar": "Configure Launchbar",
    "show_shared_notes_subtree": "Show Shared Notes Subtree",
    "advanced": "Advanced",
    "open_dev_tools": "Open Dev Tools",
    "open_sql_console": "Open SQL Console",
    "open_sql_console_history": "Open SQL Console History",
    "open_search_history": "Open Search History",
    "show_backend_log": "Show Backend Log",
    "reload_hint": "Reload can help with some visual glitches without restarting the whole app.",
    "reload_frontend": "Reload Frontend",
    "show_hidden_subtree": "Show Hidden Subtree",
    "show_help": "Show Help",
    "about": "About TriliumNext Notes",
    "logout": "Logout",
    "show-cheatsheet": "Show Cheatsheet",
    "toggle-zen-mode": "Zen Mode"
  },
  "zen_mode": {
    "button_exit": "Exit Zen Mode"
  },
  "sync_status": {
    "unknown": "<p>Sync status will be known once the next sync attempt starts.</p><p>Click to trigger sync now.</p>",
    "connected_with_changes": "<p>Connected to the sync server. <br>There are some outstanding changes yet to be synced.</p><p>Click to trigger sync.</p>",
    "connected_no_changes": "<p>Connected to the sync server.<br>All changes have been already synced.</p><p>Click to trigger sync.</p>",
    "disconnected_with_changes": "<p>Establishing the connection to the sync server was unsuccessful.<br>There are some outstanding changes yet to be synced.</p><p>Click to trigger sync.</p>",
    "disconnected_no_changes": "<p>Establishing the connection to the sync server was unsuccessful.<br>All known changes have been synced.</p><p>Click to trigger sync.</p>",
    "in_progress": "Sync with the server is in progress."
  },
  "left_pane_toggle": {
    "show_panel": "Show panel",
    "hide_panel": "Hide panel"
  },
  "move_pane_button": {
    "move_left": "Move left",
    "move_right": "Move right"
  },
  "note_actions": {
    "convert_into_attachment": "Convert into attachment",
    "re_render_note": "Re-render note",
    "search_in_note": "Search in note",
    "note_source": "Note source",
    "note_attachments": "Note attachments",
    "open_note_externally": "Open note externally",
    "open_note_externally_title": "File will be open in an external application and watched for changes. You'll then be able to upload the modified version back to Trilium.",
    "open_note_custom": "Open note custom",
    "import_files": "Import files",
    "export_note": "Export note",
    "delete_note": "Delete note",
    "print_note": "Print note",
    "save_revision": "Save revision",
    "convert_into_attachment_failed": "Converting note '{{title}}' failed.",
    "convert_into_attachment_successful": "Note '{{title}}' has been converted to attachment.",
    "convert_into_attachment_prompt": "Are you sure you want to convert note '{{title}}' into an attachment of the parent note?",
    "print_pdf": "Export as PDF..."
  },
  "onclick_button": {
    "no_click_handler": "Button widget '{{componentId}}' has no defined click handler"
  },
  "protected_session_status": {
    "active": "Protected session is active. Click to leave protected session.",
    "inactive": "Click to enter protected session"
  },
  "revisions_button": {
    "note_revisions": "Note Revisions"
  },
  "update_available": {
    "update_available": "Update available"
  },
  "note_launcher": {
    "this_launcher_doesnt_define_target_note": "This launcher doesn't define target note."
  },
  "code_buttons": {
    "execute_button_title": "Execute script",
    "trilium_api_docs_button_title": "Open Trilium API docs",
    "save_to_note_button_title": "Save to note",
    "opening_api_docs_message": "Opening API docs...",
    "sql_console_saved_message": "SQL Console note has been saved into {{note_path}}"
  },
  "copy_image_reference_button": {
    "button_title": "Copy image reference to the clipboard, can be pasted into a text note."
  },
  "hide_floating_buttons_button": {
    "button_title": "Hide buttons"
  },
  "show_floating_buttons_button": {
    "button_title": "Show buttons"
  },
  "svg_export_button": {
    "button_title": "Export diagram as SVG"
  },
  "relation_map_buttons": {
    "create_child_note_title": "Create new child note and add it into this relation map",
    "reset_pan_zoom_title": "Reset pan & zoom to initial coordinates and magnification",
    "zoom_in_title": "Zoom In",
    "zoom_out_title": "Zoom Out"
  },
  "zpetne_odkazy": {
    "backlink": "{{count}} Backlink",
    "backlinks": "{{count}} Backlinks",
    "relation": "relation"
  },
  "mobile_detail_menu": {
    "insert_child_note": "Insert child note",
    "delete_this_note": "Delete this note",
    "error_cannot_get_branch_id": "Cannot get branchId for notePath '{{notePath}}'",
    "error_unrecognized_command": "Unrecognized command {{command}}"
  },
  "note_icon": {
    "change_note_icon": "Change note icon",
    "category": "Category:",
    "search": "Search:",
    "reset-default": "Reset to default icon"
  },
  "basic_properties": {
    "note_type": "Note type",
    "editable": "Editable",
    "basic_properties": "Basic Properties",
    "language": "Language"
  },
  "book_properties": {
    "view_type": "View type",
    "grid": "Grid",
    "list": "List",
    "collapse_all_notes": "Collapse all notes",
    "expand_all_children": "Expand all children",
    "collapse": "Collapse",
    "expand": "Expand",
    "book_properties": "Book Properties",
    "invalid_view_type": "Invalid view type '{{type}}'",
    "calendar": "Calendar"
  },
  "edited_notes": {
    "no_edited_notes_found": "No edited notes on this day yet...",
    "title": "Edited Notes",
    "deleted": "(deleted)"
  },
  "file_properties": {
    "note_id": "Note ID",
    "original_file_name": "Original file name",
    "file_type": "File type",
    "file_size": "File size",
    "download": "Download",
    "open": "Open",
    "upload_new_revision": "Upload new revision",
    "upload_success": "New file revision has been uploaded.",
    "upload_failed": "Upload of a new file revision failed.",
    "title": "File"
  },
  "image_properties": {
    "original_file_name": "Original file name",
    "file_type": "File type",
    "file_size": "File size",
    "download": "Download",
    "open": "Open",
    "copy_reference_to_clipboard": "Copy reference to clipboard",
    "upload_new_revision": "Upload new revision",
    "upload_success": "New image revision has been uploaded.",
    "upload_failed": "Upload of a new image revision failed: {{message}}",
    "title": "Image"
  },
  "inherited_attribute_list": {
    "title": "Inherited Attributes",
    "no_inherited_attributes": "No inherited attributes."
  },
  "note_info_widget": {
    "note_id": "Note ID",
    "created": "Created",
    "modified": "Modified",
    "type": "Type",
    "note_size": "Note size",
    "note_size_info": "Note size provides rough estimate of storage requirements for this note. It takes into account note's content and content of its note revisions.",
    "calculate": "calculate",
    "subtree_size": "(subtree size: {{size}} in {{count}} notes)",
    "title": "Note Info"
  },
  "note_map": {
    "open_full": "Expand to full",
    "collapse": "Collapse to normal size",
    "title": "Note Map",
    "fix-nodes": "Fix nodes",
    "link-distance": "Link distance"
  },
  "note_paths": {
    "title": "Note Paths",
    "clone_button": "Clone note to new location...",
    "intro_placed": "This note is placed into the following paths:",
    "intro_not_placed": "This note is not yet placed into the note tree.",
    "outside_hoisted": "This path is outside of hoisted note and you would have to unhoist.",
    "archived": "Archived",
    "search": "Search"
  },
  "note_properties": {
    "this_note_was_originally_taken_from": "This note was originally taken from:",
    "info": "Info"
  },
  "owned_attribute_list": {
    "owned_attributes": "Owned Attributes"
  },
  "promoted_attributes": {
    "promoted_attributes": "Promoted Attributes",
    "unset-field-placeholder": "not set",
    "url_placeholder": "http://website...",
    "open_external_link": "Open external link",
    "unknown_label_type": "Unknown label type '{{type}}'",
    "unknown_attribute_type": "Unknown attribute type '{{type}}'",
    "add_new_attribute": "Add new attribute",
    "remove_this_attribute": "Remove this attribute"
  },
  "script_executor": {
    "query": "Query",
    "script": "Script",
    "execute_query": "Execute Query",
    "execute_script": "Execute Script"
  },
  "search_definition": {
    "add_search_option": "Add search option:",
    "search_string": "search string",
    "search_script": "search script",
    "ancestor": "ancestor",
    "fast_search": "fast search",
    "fast_search_description": "Fast search option disables full text search of note contents which might speed up searching in large databases.",
    "include_archived": "include archived",
    "include_archived_notes_description": "Archived notes are by default excluded from search results, with this option they will be included.",
    "order_by": "order by",
    "limit": "limit",
    "limit_description": "Limit number of results",
    "debug": "debug",
    "debug_description": "Debug will print extra debugging information into the console to aid in debugging complex queries",
    "action": "action",
    "search_button": "Search <kbd>enter</kbd>",
    "search_execute": "Search & Execute actions",
    "save_to_note": "Save to note",
    "search_parameters": "Search Parameters",
    "unknown_search_option": "Unknown search option {{searchOptionName}}",
    "search_note_saved": "Search note has been saved into {{- notePathTitle}}",
    "actions_executed": "Actions have been executed."
  },
  "similar_notes": {
    "title": "Similar Notes",
    "no_similar_notes_found": "No similar notes found."
  },
  "abstract_search_option": {
    "remove_this_search_option": "Remove this search option",
    "failed_rendering": "Failed rendering search option: {{dto}} with error: {{error}} {{stack}}"
  },
  "ancestor": {
    "label": "Ancestor",
    "placeholder": "search for note by its name",
    "depth_label": "depth",
    "depth_doesnt_matter": "doesn't matter",
    "depth_eq": "is exactly {{count}}",
    "direct_children": "direct children",
    "depth_gt": "is greater than {{count}}",
    "depth_lt": "is less than {{count}}"
  },
  "debug": {
    "debug": "Debug",
    "debug_info": "Debug will print extra debugging information into the console to aid in debugging complex queries.",
    "access_info": "To access the debug information, execute query and click on \"Show backend log\" in top left corner."
  },
  "fast_search": {
    "fast_search": "Fast search",
    "description": "Fast search option disables full text search of note contents which might speed up searching in large databases."
  },
  "include_archived_notes": {
    "include_archived_notes": "Include archived notes"
  },
  "limit": {
    "limit": "Limit",
    "take_first_x_results": "Take only first X specified results."
  },
  "order_by": {
    "order_by": "Order by",
    "relevancy": "Relevancy (default)",
    "title": "Title",
    "date_created": "Date created",
    "date_modified": "Date of last modification",
    "content_size": "Note content size",
    "content_and_attachments_size": "Note content size including attachments",
    "content_and_attachments_and_revisions_size": "Note content size including attachments and revisions",
    "revision_count": "Number of revisions",
    "children_count": "Number of children notes",
    "parent_count": "Number of clones",
    "owned_label_count": "Number of labels",
    "owned_relation_count": "Number of relations",
    "target_relation_count": "Number of relations targeting the note",
    "random": "Random order",
    "asc": "Ascending (default)",
    "desc": "Descending"
  },
  "search_script": {
    "title": "Search script:",
    "placeholder": "search for note by its name",
    "description1": "Search script allows to define search results by running a script. This provides maximal flexibility when standard search doesn't suffice.",
    "description2": "Search script must be of type \"code\" and subtype \"JavaScript backend\". The script needs to return an array of noteIds or notes.",
    "example_title": "See this example:",
    "example_code": "// 1. prefiltering using standard search\nconst candidateNotes = api.searchForNotes(\"#journal\"); \n\n// 2. applying custom search criteria\nconst matchedNotes = candidateNotes\n    .filter(note => note.title.match(/[0-9]{1,2}\\. ?[0-9]{1,2}\\. ?[0-9]{4}/));\n\nreturn matchedNotes;",
    "note": "Note that search script and search string can't be combined with each other."
  },
  "search_string": {
    "title_column": "Search string:",
    "placeholder": "fulltext keywords, #tag = value...",
    "search_syntax": "Search syntax",
    "also_see": "also see",
    "complete_help": "complete help on search syntax",
    "full_text_search": "Just enter any text for full text search",
    "label_abc": "returns notes with label abc",
    "label_year": "matches notes with label year having value 2019",
    "label_rock_pop": "matches notes which have both rock and pop labels",
    "label_rock_or_pop": "only one of the labels must be present",
    "label_year_comparison": "numerical comparison (also >, >=, <).",
    "label_date_created": "notes created in the last month",
    "error": "Search error: {{error}}",
    "search_prefix": "Search:"
  },
  "attachment_detail": {
    "open_help_page": "Open help page on attachments",
    "owning_note": "Owning note: ",
    "you_can_also_open": ", you can also open the ",
    "list_of_all_attachments": "List of all attachments",
    "attachment_deleted": "This attachment has been deleted."
  },
  "attachment_list": {
    "open_help_page": "Open help page on attachments",
    "owning_note": "Owning note: ",
    "upload_attachments": "Upload attachments",
    "no_attachments": "This note has no attachments."
  },
  "book": {
    "no_children_help": "This note of type Book doesn't have any child notes so there's nothing to display. See <a href=\"https://triliumnext.github.io/Docs/Wiki/book-note.html\">wiki</a> for details."
  },
  "editable_code": {
    "placeholder": "Type the content of your code note here..."
  },
  "editable_text": {
    "placeholder": "Type the content of your note here..."
  },
  "empty": {
    "open_note_instruction": "Open a note by typing the note's title into the input below or choose a note in the tree.",
    "search_placeholder": "search for a note by its name",
    "enter_workspace": "Enter workspace {{title}}"
  },
  "file": {
    "file_preview_not_available": "File preview is not available for this file format.",
    "too_big": "The preview only shows the first {{maxNumChars}} characters of the file for performance reasons. Download the file and open it externally to be able to see the entire content."
  },
  "protected_session": {
    "enter_password_instruction": "Showing protected note requires entering your password:",
    "start_session_button": "Start protected session <kbd>enter</kbd>",
    "started": "Protected session has been started.",
    "wrong_password": "Wrong password.",
    "protecting-finished-successfully": "Protecting finished successfully.",
    "unprotecting-finished-successfully": "Unprotecting finished successfully.",
    "protecting-in-progress": "Protecting in progress: {{count}}",
    "unprotecting-in-progress-count": "Unprotecting in progress: {{count}}",
    "protecting-title": "Protecting status",
    "unprotecting-title": "Unprotecting status"
  },
  "relation_map": {
    "open_in_new_tab": "Open in new tab",
    "remove_note": "Remove note",
    "edit_title": "Edit title",
    "rename_note": "Rename note",
    "enter_new_title": "Enter new note title:",
    "remove_relation": "Remove relation",
    "confirm_remove_relation": "Are you sure you want to remove the relation?",
    "specify_new_relation_name": "Specify new relation name (allowed characters: alphanumeric, colon and underscore):",
    "connection_exists": "Connection '{{name}}' between these notes already exists.",
    "start_dragging_relations": "Start dragging relations from here and drop them on another note.",
    "note_not_found": "Note {{noteId}} not found!",
    "cannot_match_transform": "Cannot match transform: {{transform}}",
    "note_already_in_diagram": "Note \"{{title}}\" is already in the diagram.",
    "enter_title_of_new_note": "Enter title of new note",
    "default_new_note_title": "new note",
    "click_on_canvas_to_place_new_note": "Click on canvas to place new note"
  },
  "render": {
    "note_detail_render_help_1": "This help note is shown because this note of type Render HTML doesn't have required relation to function properly.",
    "note_detail_render_help_2": "Render HTML note type is used for <a class=\"external\" href=\"https://triliumnext.github.io/Docs/Wiki/scripts.html\">scripting</a>. In short, you have a HTML code note (optionally with some JavaScript) and this note will render it. To make it work, you need to define a <a class=\"external\" href=\"https://triliumnext.github.io/Docs/Wiki/attributes.html\">relation</a> called \"renderNote\" pointing to the HTML note to render."
  },
  "web_view": {
    "web_view": "Web View",
    "embed_websites": "Note of type Web View allows you to embed websites into Trilium.",
    "create_label": "To start, please create a label with a URL address you want to embed, e.g. #webViewSrc=\"https://www.google.com\""
  },
  "backend_log": {
    "refresh": "Refresh"
  },
  "consistency_checks": {
    "title": "Consistency Checks",
    "find_and_fix_button": "Find and fix consistency issues",
    "finding_and_fixing_message": "Finding and fixing consistency issues...",
    "issues_fixed_message": "Consistency issues should be fixed."
  },
  "database_anonymization": {
    "title": "Database Anonymization",
    "full_anonymization": "Full Anonymization",
    "full_anonymization_description": "This action will create a new copy of the database and anonymize it (remove all note content and leave only structure and some non-sensitive metadata) for sharing online for debugging purposes without fear of leaking your personal data.",
    "save_fully_anonymized_database": "Save fully anonymized database",
    "light_anonymization": "Light Anonymization",
    "light_anonymization_description": "This action will create a new copy of the database and do a light anonymization on it — specifically only content of all notes will be removed, but titles and attributes will remain. Additionally, custom JS frontend/backend script notes and custom widgets will remain. This provides more context to debug the issues.",
    "choose_anonymization": "You can decide yourself if you want to provide a fully or lightly anonymized database. Even fully anonymized DB is very useful, however in some cases lightly anonymized database can speed up the process of bug identification and fixing.",
    "save_lightly_anonymized_database": "Save lightly anonymized database",
    "existing_anonymized_databases": "Existing anonymized databases",
    "creating_fully_anonymized_database": "Creating fully anonymized database...",
    "creating_lightly_anonymized_database": "Creating lightly anonymized database...",
    "error_creating_anonymized_database": "Could not create anonymized database, check backend logs for details",
    "successfully_created_fully_anonymized_database": "Created fully anonymized database in {{anonymizedFilePath}}",
    "successfully_created_lightly_anonymized_database": "Created lightly anonymized database in {{anonymizedFilePath}}",
    "no_anonymized_database_yet": "No anonymized database yet."
  },
  "database_integrity_check": {
    "title": "Database Integrity Check",
    "description": "This will check that the database is not corrupted on the SQLite level. It might take some time, depending on the DB size.",
    "check_button": "Check database integrity",
    "checking_integrity": "Checking database integrity...",
    "integrity_check_succeeded": "Integrity check succeeded - no problems found.",
    "integrity_check_failed": "Integrity check failed: {{results}}"
  },
  "sync": {
    "title": "Sync",
    "force_full_sync_button": "Force full sync",
    "fill_entity_changes_button": "Fill entity changes records",
    "full_sync_triggered": "Full sync triggered",
    "filling_entity_changes": "Filling entity changes rows...",
    "sync_rows_filled_successfully": "Sync rows filled successfully",
    "finished-successfully": "Sync finished successfully.",
    "failed": "Sync failed: {{message}}"
  },
  "vacuum_database": {
    "title": "Vacuum Database",
    "description": "This will rebuild the database which will typically result in a smaller database file. No data will be actually changed.",
    "button_text": "Vacuum database",
    "vacuuming_database": "Vacuuming database...",
    "database_vacuumed": "Database has been vacuumed"
  },
  "fonts": {
    "theme_defined": "Theme defined",
    "fonts": "Fonts",
    "main_font": "Main Font",
    "font_family": "Font family",
    "size": "Size",
    "note_tree_font": "Note Tree Font",
    "note_detail_font": "Note Detail Font",
    "monospace_font": "Monospace (code) Font",
    "note_tree_and_detail_font_sizing": "Note that tree and detail font sizing is relative to the main font size setting.",
    "not_all_fonts_available": "Not all listed fonts may be available on your system.",
    "apply_font_changes": "To apply font changes, click on",
    "reload_frontend": "reload frontend",
    "generic-fonts": "Generic fonts",
    "sans-serif-system-fonts": "Sans-serif system fonts",
    "serif-system-fonts": "Serif system fonts",
    "monospace-system-fonts": "Monospace system fonts",
    "handwriting-system-fonts": "Handwriting system fonts",
    "serif": "Serif",
    "sans-serif": "Sans Serif",
    "monospace": "Monospace",
    "system-default": "System default"
  },
  "max_content_width": {
    "title": "Content Width",
    "default_description": "Trilium by default limits max content width to improve readability for maximized screens on wide screens.",
    "max_width_label": "Max content width",
    "max_width_unit": "pixels",
    "apply_changes_description": "To apply content width changes, click on",
    "reload_button": "reload frontend",
    "reload_description": "changes from appearance options"
  },
  "native_title_bar": {
    "title": "Native Title Bar (requires app restart)",
    "enabled": "enabled",
    "disabled": "disabled"
  },
  "ribbon": {
    "widgets": "Ribbon widgets",
    "promoted_attributes_message": "Promoted Attributes ribbon tab will automatically open if promoted attributes are present on the note",
    "edited_notes_message": "Edited Notes ribbon tab will automatically open on day notes"
  },
  "theme": {
    "title": "Application Theme",
    "theme_label": "Theme",
    "override_theme_fonts_label": "Override theme fonts",
    "auto_theme": "Auto",
    "light_theme": "Light",
    "dark_theme": "Dark",
    "triliumnext": "TriliumNext Beta (Follow system color scheme)",
    "triliumnext-light": "TriliumNext Beta (Light)",
    "triliumnext-dark": "TriliumNext Beta (Dark)",
    "layout": "Layout",
    "layout-vertical-title": "Vertical",
    "layout-horizontal-title": "Horizontal",
    "layout-vertical-description": "launcher bar is on the left (default)",
    "layout-horizontal-description": "launcher bar is underneath the tab bar, the tab bar is now full width."
  },
  "ai_llm": {
    "embeddings_configuration": "Embeddings Configuration",
    "title": "AI & Embedding Settings",
    "embedding_statistics": "Embedding Statistics",
    "processed_notes": "Processed Notes",
    "total_notes": "Total Notes",
    "progress": "Progress",
    "queued_notes": "Queued Notes",
    "failed_notes": "Failed Notes",
    "last_processed": "Last Processed",
    "refresh_stats": "Refresh Statistics",
    "no_failed_embeddings": "No failed embeddings found.",
    "enable_ai_features": "Enable AI/LLM features",
    "enable_ai_description": "Enable AI features like note summarization, content generation, and other LLM capabilities",
    "openai_tab": "OpenAI",
    "anthropic_tab": "Anthropic",
    "voyage_tab": "Voyage AI",
    "ollama_tab": "Ollama",
    "enable_ai": "Enable AI/LLM features",
    "enable_ai_desc": "Enable AI features like note summarization, content generation, and other LLM capabilities",
    "provider_configuration": "AI Provider Configuration",
    "provider_precedence": "Provider Precedence",
    "provider_precedence_description": "Comma-separated list of providers in order of precedence (e.g., 'openai,anthropic,ollama')",
    "temperature": "Temperature",
    "temperature_description": "Controls randomness in responses (0 = deterministic, 2 = maximum randomness)",
    "system_prompt": "System Prompt",
    "system_prompt_description": "Default system prompt used for all AI interactions",
    "openai_configuration": "OpenAI Configuration",
    "openai_settings": "OpenAI Settings",
    "api_key": "API Key",
    "url": "Base URL",
    "model": "Model",
    "openai_api_key_description": "Your OpenAI API key for accessing their AI services",
    "anthropic_api_key_description": "Your Anthropic API key for accessing Claude models",
    "default_model": "Default Model",
    "openai_model_description": "Examples: gpt-4o, gpt-4-turbo, gpt-3.5-turbo",
    "embedding_model": "Embedding Model",
    "openai_embedding_model_description": "Model used for generating embeddings (text-embedding-3-small recommended)",
    "base_url": "Base URL",
    "openai_url_description": "Default: https://api.openai.com/v1",
    "anthropic_settings": "Anthropic Settings",
    "anthropic_url_description": "Base URL for the Anthropic API (default: https://api.anthropic.com)",
    "anthropic_model_description": "Anthropic Claude models for chat completion",
    "voyage_settings": "Voyage AI Settings",
    "voyage_api_key_description": "Your Voyage AI API key for accessing embeddings services",
    "ollama_settings": "Ollama Settings",
    "ollama_url_description": "URL for the Ollama API (default: http://localhost:11434)",
    "ollama_model_description": "Ollama model to use for chat completion",
    "anthropic_configuration": "Anthropic Configuration",
    "voyage_embedding_model_description": "Voyage AI embedding models for text embeddings (voyage-2 recommended)",
    "voyage_configuration": "Voyage AI Configuration",
    "voyage_url_description": "Default: https://api.voyageai.com/v1",
    "ollama_configuration": "Ollama Configuration",
    "enable_ollama": "Enable Ollama",
    "enable_ollama_description": "Enable Ollama for local AI model usage",
    "ollama_url": "Ollama URL",
    "ollama_model": "Ollama Model",
    "ollama_embedding_model": "Embedding Model",
    "ollama_embedding_model_description": "Specialized model for generating embeddings (vector representations)",
    "refresh_models": "Refresh Models",
    "refreshing_models": "Refreshing...",
    "embedding_configuration": "Embeddings Configuration",
    "embedding_default_provider": "Default Provider",
    "embedding_default_provider_description": "Select the default provider used for generating note embeddings",
    "embedding_provider_precedence": "Embedding Provider Precedence",
    "embedding_providers_order": "Embedding Provider Order",
    "embedding_providers_order_description": "Set the order of embedding providers in comma-separated format (e.g., \"openai,voyage,ollama,local\")",
    "enable_automatic_indexing": "Enable Automatic Indexing",
    "enable_automatic_indexing_description": "Automatically generate embeddings for new and updated notes",
    "embedding_auto_update_enabled": "Auto-update Embeddings",
    "embedding_auto_update_enabled_description": "Automatically update embeddings when notes are modified",
    "recreate_embeddings": "Recreate All Embeddings",
    "recreate_embeddings_description": "Regenerate all note embeddings from scratch (may take a long time for large note collections)",
    "recreate_embeddings_started": "Embeddings regeneration started. This may take a long time for large note collections.",
    "recreate_embeddings_error": "Error starting embeddings regeneration. Check logs for details.",
    "recreate_embeddings_confirm": "Are you sure you want to recreate all embeddings? This may take a long time for large note collections.",
    "rebuild_index": "Rebuild Index",
    "rebuild_index_description": "Rebuild the vector search index for better performance (much faster than recreating embeddings)",
    "rebuild_index_started": "Embedding index rebuild started. This may take several minutes.",
    "rebuild_index_error": "Error starting index rebuild. Check logs for details.",
    "note_title": "Note Title",
    "error": "Error",
    "last_attempt": "Last Attempt",
    "actions": "Actions",
    "retry": "Retry",
    "retry_queued": "Note queued for retry",
    "retry_failed": "Failed to queue note for retry",
    "embedding_provider_precedence_description": "Comma-separated list of providers in order of precedence for embeddings search (e.g., 'openai,ollama,anthropic')",
    "embedding_dimension_strategy": "Embedding Dimension Strategy",
    "embedding_dimension_auto": "Auto (Recommended)",
    "embedding_dimension_fixed": "Fixed",
    "embedding_similarity_threshold": "Similarity Threshold",
    "embedding_similarity_threshold_description": "Minimum similarity score for notes to be included in search results (0-1)",
    "max_notes_per_llm_query": "Max Notes Per Query",
    "max_notes_per_llm_query_description": "Maximum number of similar notes to include in AI context",
    "embedding_dimension_strategy_description": "Choose how embeddings are handled. 'Native' preserves maximum information by adapting smaller vectors to match larger ones (recommended). 'Regenerate' creates new embeddings with the target model for specific search needs.",
    "drag_providers_to_reorder": "Drag providers up or down to set your preferred order for embedding searches",
    "active_providers": "Active Providers",
    "disabled_providers": "Disabled Providers",
    "remove_provider": "Remove provider from search",
    "restore_provider": "Restore provider to search",
    "embedding_generation_location": "Generation Location",
    "embedding_generation_location_description": "Select where embedding generation should happen",
    "embedding_generation_location_client": "Client/Server",
    "embedding_generation_location_sync_server": "Sync Server",
    "enable_auto_update_embeddings": "Auto-update Embeddings",
    "enable_auto_update_embeddings_description": "Automatically update embeddings when notes are modified",
    "auto_update_embeddings": "Auto-update Embeddings",
    "auto_update_embeddings_desc": "Automatically update embeddings when notes are modified",
    "similarity_threshold": "Similarity Threshold",
    "similarity_threshold_description": "Minimum similarity score (0-1) for notes to be included in context for LLM queries",
    "embedding_batch_size": "Batch Size",
    "embedding_batch_size_description": "Number of notes to process in a single batch (1-50)",
    "embedding_update_interval": "Update Interval (ms)",
    "embedding_update_interval_description": "Time between processing batches of embeddings (in milliseconds)",
    "embedding_default_dimension": "Default Dimension",
    "embedding_default_dimension_description": "Default embedding vector dimension when creating new embeddings",
    "reprocess_all_embeddings": "Reprocess All Embeddings",
    "reprocess_all_embeddings_description": "Queue all notes for embedding processing. This may take some time depending on your number of notes.",
    "reprocessing_embeddings": "Reprocessing...",
    "reprocess_started": "Embedding reprocessing started in the background",
    "reprocess_error": "Error starting embedding reprocessing",

    "reprocess_index": "Rebuild Search Index",
    "reprocess_index_description": "Optimize the search index for better performance. This uses existing embeddings without regenerating them (much faster than reprocessing all embeddings).",
    "reprocessing_index": "Rebuilding...",
    "reprocess_index_started": "Search index optimization started in the background",
    "reprocess_index_error": "Error rebuilding search index",

    "index_rebuild_progress": "Index Rebuild Progress",
    "index_rebuilding": "Optimizing index ({{percentage}}%)",
    "index_rebuild_complete": "Index optimization complete",
    "index_rebuild_status_error": "Error checking index rebuild status",
    "never": "Never",
    "processing": "Processing ({{percentage}}%)",
    "incomplete": "Incomplete ({{percentage}}%)",
    "complete": "Complete (100%)",
    "refreshing": "Refreshing...",
    "stats_error": "Error fetching embedding statistics",
    "auto_refresh_notice": "Auto-refreshes every {{seconds}} seconds",
    "note_queued_for_retry": "Note queued for retry",
    "failed_to_retry_note": "Failed to retry note",
    "all_notes_queued_for_retry": "All failed notes queued for retry",
    "failed_to_retry_all": "Failed to retry notes"
  },
  "zoom_factor": {
    "title": "Zoom Factor (desktop build only)",
    "description": "Zooming can be controlled with CTRL+- and CTRL+= shortcuts as well."
  },
  "code_auto_read_only_size": {
    "title": "Automatic Read-Only Size",
    "description": "Automatic read-only note size is the size after which notes will be displayed in a read-only mode (for performance reasons).",
    "label": "Automatic read-only size (code notes)",
    "unit": "characters"
  },
  "code-editor-options": {
    "title": "Editor"
  },
  "code_mime_types": {
    "title": "Available MIME types in the dropdown"
  },
  "vim_key_bindings": {
    "use_vim_keybindings_in_code_notes": "Vim keybindings",
    "enable_vim_keybindings": "Enable Vim keybindings in code notes (no ex mode)"
  },
  "wrap_lines": {
    "wrap_lines_in_code_notes": "Wrap lines in code notes",
    "enable_line_wrap": "Enable Line Wrap (change might need a frontend reload to take effect)"
  },
  "images": {
    "images_section_title": "Images",
    "download_images_automatically": "Download images automatically for offline use.",
    "download_images_description": "Pasted HTML can contain references to online images, Trilium will find those references and download the images so that they are available offline.",
    "enable_image_compression": "Enable image compression",
    "max_image_dimensions": "Max width / height of an image (image will be resized if it exceeds this setting).",
    "max_image_dimensions_unit": "pixels",
    "jpeg_quality_description": "JPEG quality (10 - worst quality, 100 - best quality, 50 - 85 is recommended)"
  },
  "attachment_erasure_timeout": {
    "attachment_erasure_timeout": "Attachment Erasure Timeout",
    "attachment_auto_deletion_description": "Attachments get automatically deleted (and erased) if they are not referenced by their note anymore after a defined time out.",
    "erase_attachments_after": "Erase unused attachments after:",
    "manual_erasing_description": "You can also trigger erasing manually (without considering the timeout defined above):",
    "erase_unused_attachments_now": "Erase unused attachment notes now",
    "unused_attachments_erased": "Unused attachments have been erased."
  },
  "network_connections": {
    "network_connections_title": "Network Connections",
    "check_for_updates": "Check for updates automatically"
  },
  "note_erasure_timeout": {
    "note_erasure_timeout_title": "Note Erasure Timeout",
    "note_erasure_description": "Deleted notes (and attributes, revisions...) are at first only marked as deleted and it is possible to recover them from Recent Notes dialog. After a period of time, deleted notes are \"erased\" which means their content is not recoverable anymore. This setting allows you to configure the length of the period between deleting and erasing the note.",
    "erase_notes_after": "Erase notes after:",
    "manual_erasing_description": "You can also trigger erasing manually (without considering the timeout defined above):",
    "erase_deleted_notes_now": "Erase deleted notes now",
    "deleted_notes_erased": "Deleted notes have been erased."
  },
  "revisions_snapshot_interval": {
    "note_revisions_snapshot_interval_title": "Note Revision Snapshot Interval",
    "note_revisions_snapshot_description": "The Note revision snapshot interval is the time after which a new note revision will be created for the note. See <a href=\"https://triliumnext.github.io/Docs/Wiki/note-revisions.html\" class=\"external\">wiki</a> for more info.",
    "snapshot_time_interval_label": "Note revision snapshot time interval:"
  },
  "revisions_snapshot_limit": {
    "note_revisions_snapshot_limit_title": "Note Revision Snapshot Limit",
    "note_revisions_snapshot_limit_description": "The note revision snapshot number limit refers to the maximum number of revisions that can be saved for each note. Where -1 means no limit, 0 means delete all revisions. You can set the maximum revisions for a single note through the #versioningLimit label.",
    "snapshot_number_limit_label": "Note revision snapshot number limit:",
    "snapshot_number_limit_unit": "snapshots",
    "erase_excess_revision_snapshots": "Erase excess revision snapshots now",
    "erase_excess_revision_snapshots_prompt": "Excess revision snapshots have been erased."
  },
  "search_engine": {
    "title": "Search Engine",
    "custom_search_engine_info": "Custom search engine requires both a name and a URL to be set. If either of these is not set, DuckDuckGo will be used as the default search engine.",
    "predefined_templates_label": "Predefined search engine templates",
    "bing": "Bing",
    "baidu": "Baidu",
    "duckduckgo": "DuckDuckGo",
    "google": "Google",
    "custom_name_label": "Custom search engine name",
    "custom_name_placeholder": "Customize search engine name",
    "custom_url_label": "Custom search engine URL should include {keyword} as a placeholder for the search term.",
    "custom_url_placeholder": "Customize search engine url",
    "save_button": "Save"
  },
  "tray": {
    "title": "System Tray",
    "enable_tray": "Enable tray (Trilium needs to be restarted for this change to take effect)"
  },
  "heading_style": {
    "title": "Heading Style",
    "plain": "Plain",
    "underline": "Underline",
    "markdown": "Markdown-style"
  },
  "highlights_list": {
    "title": "Highlights List",
    "description": "You can customize the highlights list displayed in the right panel:",
    "bold": "Bold text",
    "italic": "Italic text",
    "underline": "Underlined text",
    "color": "Colored text",
    "bg_color": "Text with background color",
    "visibility_title": "Highlights List visibility",
    "visibility_description": "You can hide the highlights widget per-note by adding a #hideHighlightWidget label.",
    "shortcut_info": "You can configure a keyboard shortcut for quickly toggling the right pane (including Highlights) in the Options -> Shortcuts (name 'toggleRightPane')."
  },
  "table_of_contents": {
    "title": "Table of Contents",
    "description": "Table of contents will appear in text notes when the note has more than a defined number of headings. You can customize this number:",
    "unit": "headings",
    "disable_info": "You can also use this option to effectively disable TOC by setting a very high number.",
    "shortcut_info": "You can configure a keyboard shortcut for quickly toggling the right pane (including TOC) in the Options -> Shortcuts (name 'toggleRightPane')."
  },
  "text_auto_read_only_size": {
    "title": "Automatic Read-Only Size",
    "description": "Automatic read-only note size is the size after which notes will be displayed in a read-only mode (for performance reasons).",
    "label": "Automatic read-only size (text notes)",
    "unit": "characters"
  },
  "i18n": {
    "title": "Localization",
    "language": "Language",
    "first-day-of-the-week": "First day of the week",
    "sunday": "Sunday",
    "monday": "Monday",
    "formatting-locale": "Date & number format"
  },
  "backup": {
    "automatic_backup": "Automatic backup",
    "automatic_backup_description": "Trilium can back up the database automatically:",
    "enable_daily_backup": "Enable daily backup",
    "enable_weekly_backup": "Enable weekly backup",
    "enable_monthly_backup": "Enable monthly backup",
    "backup_recommendation": "It's recommended to keep the backup turned on, but this can make application startup slow with large databases and/or slow storage devices.",
    "backup_now": "Backup now",
    "backup_database_now": "Backup database now",
    "existing_backups": "Existing backups",
    "date-and-time": "Date & time",
    "path": "Path",
    "database_backed_up_to": "Database has been backed up to {{backupFilePath}}",
    "no_backup_yet": "no backup yet"
  },
  "etapi": {
    "title": "ETAPI",
    "description": "ETAPI is a REST API used to access Trilium instance programmatically, without UI.",
    "see_more": "See more details in the {{- link_to_wiki}} and the {{- link_to_openapi_spec}} or the {{- link_to_swagger_ui }}.",
    "wiki": "wiki",
    "openapi_spec": "ETAPI OpenAPI spec",
    "swagger_ui": "ETAPI Swagger UI",
    "create_token": "Create new ETAPI token",
    "existing_tokens": "Existing tokens",
    "no_tokens_yet": "There are no tokens yet. Click on the button above to create one.",
    "token_name": "Token name",
    "created": "Created",
    "actions": "Actions",
    "new_token_title": "New ETAPI token",
    "new_token_message": "Please enter new token's name",
    "default_token_name": "new token",
    "error_empty_name": "Token name can't be empty",
    "token_created_title": "ETAPI token created",
    "token_created_message": "Copy the created token into clipboard. Trilium stores the token hashed and this is the last time you see it.",
    "rename_token": "Rename this token",
    "delete_token": "Delete / deactivate this token",
    "rename_token_title": "Rename token",
    "rename_token_message": "Please enter new token's name",
    "delete_token_confirmation": "Are you sure you want to delete ETAPI token \"{{name}}\"?"
  },
  "options_widget": {
    "options_status": "Options status",
    "options_change_saved": "Options change have been saved."
  },
  "password": {
    "heading": "Password",
    "alert_message": "Please take care to remember your new password. Password is used for logging into the web interface and to encrypt protected notes. If you forget your password, then all your protected notes are forever lost.",
    "reset_link": "Click here to reset it.",
    "old_password": "Old password",
    "new_password": "New password",
    "new_password_confirmation": "New password confirmation",
    "change_password": "Change password",
    "protected_session_timeout": "Protected Session Timeout",
    "protected_session_timeout_description": "Protected session timeout is a time period after which the protected session is wiped from the browser's memory. This is measured from the last interaction with protected notes. See",
    "wiki": "wiki",
    "for_more_info": "for more info.",
    "protected_session_timeout_label": "Protected session timeout:",
    "reset_confirmation": "By resetting the password you will forever lose access to all your existing protected notes. Do you really want to reset the password?",
    "reset_success_message": "Password has been reset. Please set new password",
    "change_password_heading": "Change Password",
    "set_password_heading": "Set Password",
    "set_password": "Set Password",
    "password_mismatch": "New passwords are not the same.",
    "password_changed_success": "Password has been changed. Trilium will be reloaded after you press OK."
  },
  "multi_factor_authentication": {
    "title": "Multi-Factor Authentication",
    "description": "Multi-Factor Authentication (MFA) adds an extra layer of security to your account. Instead of just entering a password to log in, MFA requires you to provide one or more additional pieces of evidence to verify your identity. This way, even if someone gets hold of your password, they still can't access your account without the second piece of information. It's like adding an extra lock to your door, making it much harder for anyone else to break in.<br><br>Please follow the instructions below to enable MFA. If you don't config correctly, login will fall back to password only.",
    "mfa_enabled": "Enable Multi-Factor Authentication",
    "mfa_method": "MFA Method",
    "electron_disabled": "Multi-Factor Authentication is not supported in the desktop build currently.",
    "totp_title": "Time-based One-Time Password (TOTP)",
    "totp_description": "TOTP (Time-Based One-Time Password) is a security feature that generates a unique, temporary code which changes every 30 seconds. You use this code, along with your password to log into your account, making it much harder for anyone else to access it.",
    "totp_secret_title": "Generate TOTP Secret",
    "totp_secret_generate": "Generate TOTP Secret",
    "totp_secret_regenerate": "Regenerate TOTP Secret",
    "no_totp_secret_warning": "To enable TOTP, you need to generate a TOTP secret first.",
    "totp_secret_description_warning": "After generating a new TOTP secret, you will be required to login again with the new TOTP secret.",
    "totp_secret_generated": "TOTP Secret Generated",
    "totp_secret_warning": "Please save the generated secret in a secure location. It will not be shown again.",
    "totp_secret_regenerate_confirm": "Are you sure you want to regenerate the TOTP secret? This will invalidate previous TOTP secret and all existing recovery codes.",
    "recovery_keys_title": "Single Sign-on Recovery Keys",
    "recovery_keys_description": "Single sign-on recovery keys are used to login in the even you cannot access your Authenticator codes.",
    "recovery_keys_description_warning": "Recovery keys won't be shown again after leaving the page, keep them somewhere safe and secure.<br>After a recovery key is used it cannot be used again.",
    "recovery_keys_error": "Error generating recovery codes",
    "recovery_keys_no_key_set": "No recovery codes set",
    "recovery_keys_generate": "Generate Recovery Codes",
    "recovery_keys_regenerate": "Regenerate Recovery Codes",
    "recovery_keys_used": "Used: {{date}}",
    "recovery_keys_unused": "Recovery code {{index}} is unused",
    "oauth_title": "OAuth/OpenID",
    "oauth_description": "OpenID is a standardized way to let you log into websites using an account from another service, like Google, to verify your identity. Follow these <a href=\"https://developers.google.com/identity/openid-connect/openid-connect\">instructions</a> to setup an OpenID service through Google.",
    "oauth_description_warning": "To enable OAuth/OpenID, you need to set the OAuth/OpenID base URL, client ID and client secret in the config.ini file and restart the application. If you want to set from environment variables, please set TRILIUM_OAUTH_BASE_URL, TRILIUM_OAUTH_CLIENT_ID and TRILIUM_OAUTH_CLIENT_SECRET.",
    "oauth_missing_vars": "Missing settings: {{variables}}",
    "oauth_user_account": "User Account: ",
    "oauth_user_email": "User Email: ",
    "oauth_user_not_logged_in": "Not logged in!"
  },
  "shortcuts": {
    "keyboard_shortcuts": "Keyboard Shortcuts",
    "multiple_shortcuts": "Multiple shortcuts for the same action can be separated by comma.",
    "electron_documentation": "See <a href=\"https://www.electronjs.org/docs/latest/api/accelerator\">Electron documentation</a> for available modifiers and key codes.",
    "type_text_to_filter": "Type text to filter shortcuts...",
    "action_name": "Action name",
    "shortcuts": "Shortcuts",
    "default_shortcuts": "Default shortcuts",
    "description": "Description",
    "reload_app": "Reload app to apply changes",
    "set_all_to_default": "Set all shortcuts to the default",
    "confirm_reset": "Do you really want to reset all keyboard shortcuts to the default?"
  },
  "spellcheck": {
    "title": "Spell Check",
    "description": "These options apply only for desktop builds, browsers will use their own native spell check.",
    "enable": "Enable spellcheck",
    "language_code_label": "Language code(s)",
    "language_code_placeholder": "for example \"en-US\", \"de-AT\"",
    "multiple_languages_info": "Multiple languages can be separated by comma, e.g. \"en-US, de-DE, cs\". ",
    "available_language_codes_label": "Available language codes:",
    "restart-required": "Changes to the spell check options will take effect after application restart."
  },
  "sync_2": {
    "config_title": "Sync Configuration",
    "server_address": "Server instance address",
    "timeout": "Sync timeout",
    "timeout_unit": "milliseconds",
    "proxy_label": "Sync proxy server (optional)",
    "note": "Note",
    "note_description": "If you leave the proxy setting blank, the system proxy will be used (applies to desktop/electron build only).",
    "special_value_description": "Another special value is <code>noproxy</code> which forces ignoring even the system proxy and respects <code>NODE_TLS_REJECT_UNAUTHORIZED</code>.",
    "save": "Save",
    "help": "Help",
    "test_title": "Sync Test",
    "test_description": "This will test the connection and handshake to the sync server. If the sync server isn't initialized, this will set it up to sync with the local document.",
    "test_button": "Test sync",
    "handshake_failed": "Sync server handshake failed, error: {{message}}"
  },
  "api_log": {
    "close": "Close"
  },
  "attachment_detail_2": {
    "will_be_deleted_in": "This attachment will be automatically deleted in {{time}}",
    "will_be_deleted_soon": "This attachment will be automatically deleted soon",
    "deletion_reason": ", because the attachment is not linked in the note's content. To prevent deletion, add the attachment link back into the content or convert the attachment into note.",
    "role_and_size": "Role: {{role}}, Size: {{size}}",
    "link_copied": "Attachment link copied to clipboard.",
    "unrecognized_role": "Unrecognized attachment role '{{role}}'."
  },
  "bookmark_switch": {
    "bookmark": "Bookmark",
    "bookmark_this_note": "Bookmark this note to the left side panel",
    "remove_bookmark": "Remove bookmark"
  },
  "editability_select": {
    "auto": "Auto",
    "read_only": "Read-only",
    "always_editable": "Always Editable",
    "note_is_editable": "Note is editable if it's not too long.",
    "note_is_read_only": "Note is read-only, but can be edited with a button click.",
    "note_is_always_editable": "Note is always editable, regardless of its length."
  },
  "note-map": {
    "button-link-map": "Link Map",
    "button-tree-map": "Tree map"
  },
  "tree-context-menu": {
    "open-in-a-new-tab": "Open in a new tab <kbd>Ctrl+Click</kbd>",
    "open-in-a-new-split": "Open in a new split",
    "insert-note-after": "Insert note after",
    "insert-child-note": "Insert child note",
    "delete": "Delete",
    "search-in-subtree": "Search in subtree",
    "hoist-note": "Hoist note",
    "unhoist-note": "Unhoist note",
    "edit-branch-prefix": "Edit branch prefix",
    "advanced": "Advanced",
    "expand-subtree": "Expand subtree",
    "collapse-subtree": "Collapse subtree",
    "sort-by": "Sort by...",
    "recent-changes-in-subtree": "Recent changes in subtree",
    "convert-to-attachment": "Convert to attachment",
    "copy-note-path-to-clipboard": "Copy note path to clipboard",
    "protect-subtree": "Protect subtree",
    "unprotect-subtree": "Unprotect subtree",
    "copy-clone": "Copy / clone",
    "clone-to": "Clone to...",
    "cut": "Cut",
    "move-to": "Move to...",
    "paste-into": "Paste into",
    "paste-after": "Paste after",
    "duplicate-subtree": "Duplicate subtree",
    "export": "Export",
    "import-into-note": "Import into note",
    "apply-bulk-actions": "Apply bulk actions",
    "converted-to-attachments": "{{count}} notes have been converted to attachments.",
    "convert-to-attachment-confirm": "Are you sure you want to convert note selected notes into attachments of their parent notes?"
  },
  "shared_info": {
    "shared_publicly": "This note is shared publicly on",
    "shared_locally": "This note is shared locally on",
    "help_link": "For help visit <a href=\"https://triliumnext.github.io/Docs/Wiki/sharing.html\">wiki</a>."
  },
  "note_types": {
    "text": "Text",
    "code": "Code",
    "saved-search": "Saved Search",
    "relation-map": "Relation Map",
    "note-map": "Note Map",
    "render-note": "Render Note",
    "book": "Book",
    "mermaid-diagram": "Mermaid Diagram",
    "canvas": "Canvas",
    "web-view": "Web View",
    "mind-map": "Mind Map",
    "file": "File",
    "image": "Image",
    "launcher": "Launcher",
    "doc": "Doc",
    "widget": "Widget",
    "confirm-change": "It is not recommended to change note type when note content is not empty. Do you want to continue anyway?",
    "geo-map": "Geo Map",
    "beta-feature": "Beta",
<<<<<<< HEAD
    "ai-chat": "AI Chat"
=======
    "task-list": "Task List"
>>>>>>> f3b866fa
  },
  "protect_note": {
    "toggle-on": "Protect the note",
    "toggle-off": "Unprotect the note",
    "toggle-on-hint": "Note is not protected, click to make it protected",
    "toggle-off-hint": "Note is protected, click to make it unprotected"
  },
  "shared_switch": {
    "shared": "Shared",
    "toggle-on-title": "Share the note",
    "toggle-off-title": "Unshare the note",
    "shared-branch": "This note exists only as a shared note, unsharing would delete it. Do you want to continue and thus delete this note?",
    "inherited": "Note cannot be unshared here because it is shared through inheritance from an ancestor."
  },
  "template_switch": {
    "template": "Template",
    "toggle-on-hint": "Make the note a template",
    "toggle-off-hint": "Remove the note as a template"
  },
  "open-help-page": "Open help page",
  "find": {
    "case_sensitive": "Case sensitive",
    "match_words": "Match words",
    "find_placeholder": "Find in text...",
    "replace_placeholder": "Replace with...",
    "replace": "Replace",
    "replace_all": "Replace all"
  },
  "highlights_list_2": {
    "title": "Highlights List",
    "options": "Options"
  },
  "quick-search": {
    "placeholder": "Quick search",
    "searching": "Searching...",
    "no-results": "No results found",
    "more-results": "... and {{number}} more results.",
    "show-in-full-search": "Show in full search"
  },
  "note_tree": {
    "collapse-title": "Collapse note tree",
    "scroll-active-title": "Scroll to active note",
    "tree-settings-title": "Tree settings",
    "hide-archived-notes": "Hide archived notes",
    "automatically-collapse-notes": "Automatically collapse notes",
    "automatically-collapse-notes-title": "Notes will be collapsed after period of inactivity to declutter the tree.",
    "save-changes": "Save & apply changes",
    "auto-collapsing-notes-after-inactivity": "Auto collapsing notes after inactivity...",
    "saved-search-note-refreshed": "Saved search note refreshed.",
    "hoist-this-note-workspace": "Hoist this note (workspace)",
    "refresh-saved-search-results": "Refresh saved search results",
    "create-child-note": "Create child note",
    "unhoist": "Unhoist"
  },
  "title_bar_buttons": {
    "window-on-top": "Keep Window on Top"
  },
  "note_detail": {
    "could_not_find_typewidget": "Could not find typeWidget for type '{{type}}'"
  },
  "note_title": {
    "placeholder": "type note's title here..."
  },
  "search_result": {
    "no_notes_found": "No notes have been found for given search parameters.",
    "search_not_executed": "Search has not been executed yet. Click on \"Search\" button above to see the results."
  },
  "spacer": {
    "configure_launchbar": "Configure Launchbar"
  },
  "sql_result": {
    "no_rows": "No rows have been returned for this query"
  },
  "sql_table_schemas": {
    "tables": "Tables"
  },
  "tab_row": {
    "close_tab": "Close tab",
    "add_new_tab": "Add new tab",
    "close": "Close",
    "close_other_tabs": "Close other tabs",
    "close_right_tabs": "Close tabs to the right",
    "close_all_tabs": "Close all tabs",
    "reopen_last_tab": "Reopen last closed tab",
    "move_tab_to_new_window": "Move this tab to a new window",
    "copy_tab_to_new_window": "Copy this tab to a new window",
    "new_tab": "New tab"
  },
  "toc": {
    "table_of_contents": "Table of Contents",
    "options": "Options"
  },
  "watched_file_update_status": {
    "file_last_modified": "File <code class=\"file-path\"></code> has been last modified on <span class=\"file-last-modified\"></span>.",
    "upload_modified_file": "Upload modified file",
    "ignore_this_change": "Ignore this change"
  },
  "app_context": {
    "please_wait_for_save": "Please wait for a couple of seconds for the save to finish, then you can try again."
  },
  "note_create": {
    "duplicated": "Note \"{{title}}\" has been duplicated."
  },
  "image": {
    "copied-to-clipboard": "A reference to the image has been copied to clipboard. This can be pasted in any text note.",
    "cannot-copy": "Could not copy the image reference to clipboard."
  },
  "clipboard": {
    "cut": "Note(s) have been cut into clipboard.",
    "copied": "Note(s) have been copied into clipboard."
  },
  "entrypoints": {
    "note-revision-created": "Note revision has been created.",
    "note-executed": "Note executed.",
    "sql-error": "Error occurred while executing SQL query: {{message}}"
  },
  "branches": {
    "cannot-move-notes-here": "Cannot move notes here.",
    "delete-status": "Delete status",
    "delete-notes-in-progress": "Delete notes in progress: {{count}}",
    "delete-finished-successfully": "Delete finished successfully.",
    "undeleting-notes-in-progress": "Undeleting notes in progress: {{count}}",
    "undeleting-notes-finished-successfully": "Undeleting notes finished successfully."
  },
  "frontend_script_api": {
    "async_warning": "You're passing an async function to `api.runOnBackend()` which will likely not work as you intended.\\nEither make the function synchronous (by removing `async` keyword), or use `api.runAsyncOnBackendWithManualTransactionHandling()`.",
    "sync_warning": "You're passing a synchronous function to `api.runAsyncOnBackendWithManualTransactionHandling()`,\\nwhile you should likely use `api.runOnBackend()` instead."
  },
  "ws": {
    "sync-check-failed": "Sync check failed!",
    "consistency-checks-failed": "Consistency checks failed! See logs for details.",
    "encountered-error": "Encountered error \"{{message}}\", check out the console."
  },
  "hoisted_note": {
    "confirm_unhoisting": "Requested note '{{requestedNote}}' is outside of hoisted note '{{hoistedNote}}' subtree and you must unhoist to access the note. Do you want to proceed with unhoisting?"
  },
  "launcher_context_menu": {
    "reset_launcher_confirm": "Do you really want to reset \"{{title}}\"? All data / settings in this note (and its children) will be lost and the launcher will be returned to its original location.",
    "add-note-launcher": "Add a note launcher",
    "add-script-launcher": "Add a script launcher",
    "add-custom-widget": "Add a custom widget",
    "add-spacer": "Add spacer",
    "delete": "Delete <kbd data-command=\"deleteNotes\"></kbd>",
    "reset": "Reset",
    "move-to-visible-launchers": "Move to visible launchers",
    "move-to-available-launchers": "Move to available launchers",
    "duplicate-launcher": "Duplicate launcher <kbd data-command=\"duplicateSubtree\">"
  },
  "editable-text": {
    "auto-detect-language": "Auto-detected"
  },
  "highlighting": {
    "title": "Code Syntax Highlighting for Text Notes",
    "description": "Controls the syntax highlighting for code blocks inside text notes, code notes will not be affected.",
    "color-scheme": "Color Scheme"
  },
  "code_block": {
    "word_wrapping": "Word wrapping"
  },
  "classic_editor_toolbar": {
    "title": "Formatting"
  },
  "editor": {
    "title": "Editor"
  },
  "editing": {
    "editor_type": {
      "label": "Formatting toolbar",
      "floating": {
        "title": "Floating",
        "description": "editing tools appear near the cursor;"
      },
      "fixed": {
        "title": "Fixed",
        "description": "editing tools appear in the \"Formatting\" ribbon tab."
      },
      "multiline-toolbar": "Display the toolbar on multiple lines if it doesn't fit."
    }
  },
  "electron_context_menu": {
    "add-term-to-dictionary": "Add \"{{term}}\" to dictionary",
    "cut": "Cut",
    "copy": "Copy",
    "copy-link": "Copy link",
    "paste": "Paste",
    "paste-as-plain-text": "Paste as plain text",
    "search_online": "Search for \"{{term}}\" with {{searchEngine}}"
  },
  "image_context_menu": {
    "copy_reference_to_clipboard": "Copy reference to clipboard",
    "copy_image_to_clipboard": "Copy image to clipboard"
  },
  "link_context_menu": {
    "open_note_in_new_tab": "Open note in a new tab",
    "open_note_in_new_split": "Open note in a new split",
    "open_note_in_new_window": "Open note in a new window"
  },
  "electron_integration": {
    "desktop-application": "Desktop Application",
    "native-title-bar": "Native title bar",
    "native-title-bar-description": "For Windows and macOS, keeping the native title bar off makes the application look more compact. On Linux, keeping the native title bar on integrates better with the rest of the system.",
    "background-effects": "Enable background effects (Windows 11 only)",
    "background-effects-description": "The Mica effect adds a blurred, stylish background to app windows, creating depth and a modern look.",
    "restart-app-button": "Restart the application to view the changes",
    "zoom-factor": "Zoom factor"
  },
  "note_autocomplete": {
    "search-for": "Search for \"{{term}}\"",
    "create-note": "Create and link child note \"{{term}}\"",
    "insert-external-link": "Insert external link to \"{{term}}\"",
    "clear-text-field": "Clear text field",
    "show-recent-notes": "Show recent notes",
    "full-text-search": "Full text search"
  },
  "note_tooltip": {
    "note-has-been-deleted": "Note has been deleted."
  },
  "geo-map": {
    "create-child-note-title": "Create a new child note and add it to the map",
    "create-child-note-instruction": "Click on the map to create a new note at that location or press Escape to dismiss.",
    "unable-to-load-map": "Unable to load map."
  },
  "geo-map-context": {
    "open-location": "Open location",
    "remove-from-map": "Remove from map"
  },
  "help-button": {
    "title": "Open the relevant help page"
  },
  "duration": {
    "seconds": "Seconds",
    "minutes": "Minutes",
    "hours": "Hours",
    "days": "Days"
  },
  "share": {
    "title": "Share Settings",
    "redirect_bare_domain": "Redirect bare domain to Share page",
    "redirect_bare_domain_description": "Redirect anonymous users to the Share page instead of showing Login",
    "show_login_link": "Show Login link in Share theme",
    "show_login_link_description": "Add a login link to the Share page footer",
    "check_share_root": "Check Share Root Status",
    "share_root_found": "Share root note '{{noteTitle}}' is ready",
    "share_root_not_found": "No note with #shareRoot label found",
    "share_root_not_shared": "Note '{{noteTitle}}' has #shareRoot label but is not shared"
  },
  "time_selector": {
    "invalid_input": "The entered time value is not a valid number.",
    "minimum_input": "The entered time value needs to be at least {{minimumSeconds}} seconds."
  },
  "tasks": {
    "due": {
      "today": "Today",
      "tomorrow": "Tomorrow",
      "yesterday": "Yesterday"
    }
  },
  "content_widget": {
    "unknown_widget": "Unknown widget for \"{{id}}\"."
  },
  "note_language": {
    "not_set": "Not set",
    "configure-languages": "Configure languages..."
  },
  "content_language": {
    "title": "Content languages",
    "description": "Select one or more languages that should appear in the language selection in the Basic Properties section of a read-only or editable text note. This will allow features such as spell-checking or right-to-left support."
  },
  "ai": {
    "ai_settings": "AI Settings",
    "api_key": "API Key",
    "api_key_tooltip": "API key for accessing the service",
    "confirm_delete_embeddings": "Are you sure you want to delete all AI embeddings? This will remove all semantic search capabilities until notes are reindexed, which can take a significant amount of time.",
    "empty_key_warning": "Warning: Empty API key. You need to configure your API key in settings.",
    "enable_ai": "Enable AI Features",
    "name": "AI",
    "openai": "OpenAI",
    "use_enhanced_context": "Use enhanced context",
    "enhanced_context_description": "Provides the AI with more context from the note and its related notes for better responses",
    "show_thinking": "Show thinking",
    "show_thinking_description": "Show the AI's chain of thought process",
    "enter_message": "Enter your message...",
    "error_contacting_provider": "Error contacting AI provider. Please check your settings and internet connection.",
    "error_generating_response": "Error generating AI response",
    "index_all_notes": "Index All Notes",
    "index_status": "Index Status",
    "indexed_notes": "Indexed Notes",
    "indexing_stopped": "Indexing stopped",
    "indexing_in_progress": "Indexing in progress...",
    "last_indexed": "Last Indexed",
    "n_notes_queued": "{{ count }} note queued for indexing",
    "n_notes_queued_plural": "{{ count }} notes queued for indexing",
    "note_chat": "Note Chat",
    "notes_indexed": "{{ count }} note indexed",
    "notes_indexed_plural": "{{ count }} notes indexed",
    "reset_embeddings": "Reset Embeddings",
    "sources": "Sources",
    "start_indexing": "Start Indexing",
    "use_advanced_context": "Use Advanced Context",
    "chat": {
      "root_note_title": "AI Chats",
      "root_note_content": "This note contains your saved AI chat conversations.",
      "new_chat_title": "New Chat",
      "create_new_ai_chat": "Create new AI Chat"
    },
    "processing": {
      "common": "Processing...",
      "thinking": "Thinking...",
      "loading": "Loading...",
      "generating": "Generating..."
    },
    "create_new_ai_chat": "Create new AI Chat"

  },
  "switch_layout_button": {
    "title_vertical": "Move editing pane to the bottom",
    "title_horizontal": "Move editing pane to the left"
  },
  "toggle_read_only_button": {
    "unlock-editing": "Unlock editing",
    "lock-editing": "Lock editing"
  },
  "png_export_button": {
    "button_title": "Export diagram as PNG"
  }
}<|MERGE_RESOLUTION|>--- conflicted
+++ resolved
@@ -1612,11 +1612,8 @@
     "confirm-change": "It is not recommended to change note type when note content is not empty. Do you want to continue anyway?",
     "geo-map": "Geo Map",
     "beta-feature": "Beta",
-<<<<<<< HEAD
-    "ai-chat": "AI Chat"
-=======
+    "ai-chat": "AI Chat",
     "task-list": "Task List"
->>>>>>> f3b866fa
   },
   "protect_note": {
     "toggle-on": "Protect the note",
