--- conflicted
+++ resolved
@@ -1758,7 +1758,6 @@
         return childBranches;
     }
 
-<<<<<<< HEAD
     get encodedTitle() {
         return encodeURIComponent(this.title);
     }
@@ -1779,7 +1778,6 @@
         return this.noteId;
     }
 
-=======
     /**
      * Return an attribute by it's attributeId.  Requires the attribute cache to be available.
      * @param attributeId - the id of the attribute owned by this note
@@ -1815,7 +1813,6 @@
             throw new Error(`Attribute with id ${attributeId} not found.`);
         }
     }
->>>>>>> 1e8f179f
 }
 
 export default BNote;