--- conflicted
+++ resolved
@@ -11,11 +11,7 @@
 import utils from "../../services/utils.js";
 import importUtils from "./utils.js";
 import htmlSanitizer from "../html_sanitizer.js";
-<<<<<<< HEAD
-import { File } from "./common";
-=======
 import { File } from "./common.js";
->>>>>>> 3ba8f934
 
 function importSingleFile(taskContext: TaskContext, file: File, parentNote: BNote) {
     const mime = mimeService.getMime(file.originalname) || file.mimetype;
