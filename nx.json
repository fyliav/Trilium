{
  "$schema": "./node_modules/nx/schemas/nx-schema.json",
<<<<<<< HEAD
  "defaultBase": "origin/develop",
=======
  "defaultBase": "develop",
>>>>>>> 64fa4cde
  "namedInputs": {
    "default": [
      "{projectRoot}/**/*",
      "sharedGlobals"
    ],
    "production": [
      "default",
      "!{projectRoot}/.eslintrc.json",
      "!{projectRoot}/eslint.config.mjs",
      "!{projectRoot}/**/?(*.)+(spec|test).[jt]s?(x)?(.snap)",
      "!{projectRoot}/tsconfig.spec.json",
      "!{projectRoot}/src/test-setup.[jt]s"
    ],
    "sharedGlobals": [
      "{workspaceRoot}/.github/workflows/release.yml",
      "{workspaceRoot}/.github/workflows/playwright.yml"
    ]
  },
  "plugins": [
    {
      "plugin": "@nx/js/typescript",
      "options": {
        "typecheck": {
          "targetName": "typecheck"
        },
        "build": {
          "targetName": "build",
          "configName": "tsconfig.lib.json",
          "buildDepsName": "build-deps",
          "watchDepsName": "watch-deps"
        }
      }
    },
    {
      "plugin": "@nx/eslint/plugin",
      "options": {
        "targetName": "lint"
      }
    },
    {
      "plugin": "@nx/vite/plugin",
      "options": {
        "buildTargetName": "build",
        "testTargetName": "test",
        "serveTargetName": "serve",
        "devTargetName": "dev",
        "previewTargetName": "preview",
        "serveStaticTargetName": "serve-static",
        "typecheckTargetName": "typecheck",
        "buildDepsTargetName": "build-deps",
        "watchDepsTargetName": "watch-deps"
      }
    },
    {
      "plugin": "@nx/webpack/plugin",
      "options": {
        "buildTargetName": "build",
        "serveTargetName": "serve",
        "previewTargetName": "preview",
        "buildDepsTargetName": "build-deps",
        "watchDepsTargetName": "watch-deps"
      }
    },
    {
      "plugin": "@nx/playwright/plugin",
      "options": {
        "targetName": "e2e"
      }
    }
  ],
  "targetDefaults": {
    "@nx/js:swc": {
      "cache": true,
      "dependsOn": [
        "^build"
      ],
      "inputs": [
        "production",
        "^production"
      ]
    },
    "test": {
      "dependsOn": [
        "^build"
      ]
    },
    "@nx/esbuild:esbuild": {
      "cache": true,
      "dependsOn": [
        "^build"
      ],
      "inputs": [
        "production",
        "^production"
      ]
    },
    "e2e-ci--**/*": {
      "dependsOn": [
        "^build"
      ]
    }
  },
  "generators": {
    "@nx/web:application": {
      "style": "css",
      "linter": "eslint",
      "unitTestRunner": "vitest",
      "e2eTestRunner": "playwright"
    }
  }
}<|MERGE_RESOLUTION|>--- conflicted
+++ resolved
@@ -1,10 +1,6 @@
 {
   "$schema": "./node_modules/nx/schemas/nx-schema.json",
-<<<<<<< HEAD
-  "defaultBase": "origin/develop",
-=======
   "defaultBase": "develop",
->>>>>>> 64fa4cde
   "namedInputs": {
     "default": [
       "{projectRoot}/**/*",
