{
  "name": "@triliumnext/client",
  "version": "0.98.0",
  "description": "JQuery-based client for TriliumNext, used for both web and desktop (via Electron)",
  "private": true,
  "license": "AGPL-3.0-only",
  "author": {
    "name": "Trilium Notes Team",
    "email": "contact@eliandoran.me",
    "url": "https://github.com/TriliumNext/Notes"
  },
  "dependencies": {
    "@eslint/js": "9.33.0",
    "@excalidraw/excalidraw": "0.18.0",
    "@fullcalendar/core": "6.1.19",
    "@fullcalendar/daygrid": "6.1.19",
    "@fullcalendar/interaction": "6.1.19",
    "@fullcalendar/list": "6.1.19",
    "@fullcalendar/multimonth": "6.1.19",
    "@fullcalendar/timegrid": "6.1.19",
    "@maplibre/maplibre-gl-leaflet": "0.1.3",
    "@mermaid-js/layout-elk": "0.1.8",
    "@mind-elixir/node-menu": "5.0.0",
    "@popperjs/core": "2.11.8",
    "@triliumnext/ckeditor5": "workspace:*",
    "@triliumnext/codemirror": "workspace:*",
    "@triliumnext/commons": "workspace:*",
    "@triliumnext/highlightjs": "workspace:*",
    "@triliumnext/share-theme": "workspace:*",
    "autocomplete.js": "0.38.1",
    "bootstrap": "5.3.7",
    "boxicons": "2.1.4",
    "dayjs": "1.11.13",
    "dayjs-plugin-utc": "0.1.2",
    "debounce": "2.2.0",
    "draggabilly": "3.0.0",
    "force-graph": "1.50.1",
    "globals": "16.3.0",
    "i18next": "25.3.6",
    "i18next-http-backend": "3.0.2",
    "jquery": "3.7.1",
    "jquery.fancytree": "2.38.5",
    "jsplumb": "2.15.6",
    "katex": "0.16.22",
    "knockout": "3.5.1",
    "leaflet": "1.9.4",
    "leaflet-gpx": "2.2.0",
    "mark.js": "8.11.1",
    "marked": "16.2.0",
    "mermaid": "11.9.0",
    "mind-elixir": "5.0.6",
    "normalize.css": "8.0.1",
    "panzoom": "9.4.3",
<<<<<<< HEAD
    "preact": "10.27.0",
    "react-i18next": "15.6.1",
=======
    "preact": "10.27.1",
>>>>>>> c5ec928a
    "split.js": "1.6.5",
    "svg-pan-zoom": "3.6.2",
    "tabulator-tables": "6.3.1",
    "vanilla-js-wheel-zoom": "9.0.4"
  },
  "devDependencies": {
    "@ckeditor/ckeditor5-inspector": "5.0.0",
    "@preact/preset-vite": "2.10.2",
    "@types/bootstrap": "5.2.10",
    "@types/jquery": "3.5.32",
    "@types/leaflet": "1.9.20",
    "@types/leaflet-gpx": "1.3.7",
    "@types/mark.js": "8.11.12",
    "@types/tabulator-tables": "6.2.10",
    "copy-webpack-plugin": "13.0.1",
    "happy-dom": "18.0.1",
    "script-loader": "0.7.2",
    "vite-plugin-static-copy": "3.1.1"
  },
  "nx": {
    "name": "client",
    "targets": {
      "serve": {
        "dependsOn": [
          "^build"
        ]
      },
      "circular-deps": {
        "command": "pnpx dpdm -T {projectRoot}/src/**/*.ts --tree=false --warning=false --skip-dynamic-imports=circular"
      }
    }
  }
}<|MERGE_RESOLUTION|>--- conflicted
+++ resolved
@@ -51,12 +51,8 @@
     "mind-elixir": "5.0.6",
     "normalize.css": "8.0.1",
     "panzoom": "9.4.3",
-<<<<<<< HEAD
-    "preact": "10.27.0",
+    "preact": "10.27.1",
     "react-i18next": "15.6.1",
-=======
-    "preact": "10.27.1",
->>>>>>> c5ec928a
     "split.js": "1.6.5",
     "svg-pan-zoom": "3.6.2",
     "tabulator-tables": "6.3.1",
