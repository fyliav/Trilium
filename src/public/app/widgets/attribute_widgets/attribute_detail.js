import server from "../../services/server.js";
import froca from "../../services/froca.js";
import treeService from "../../services/tree.js";
import linkService from "../../services/link.js";
import attributeAutocompleteService from "../../services/attribute_autocomplete.js";
import noteAutocompleteService from "../../services/note_autocomplete.js";
import promotedAttributeDefinitionParser from '../../services/promoted_attribute_definition_parser.js';
import NoteContextAwareWidget from "../note_context_aware_widget.js";
import SpacedUpdate from "../../services/spaced_update.js";
import utils from "../../services/utils.js";

const TPL = `
<div class="attr-detail">
    <style>
        .attr-detail {
            display: block;
            background-color: var(--accented-background-color);
            border: 1px solid var(--main-border-color);
            border-radius: 4px;
            z-index: 1000;
            padding: 15px;
            position: absolute;
            width: 500px;
            max-height: 600px;
            overflow: auto;
            box-shadow: 10px 10px 93px -25px black;
        }
        
        .attr-help td {
            color: var(--muted-text-color);
            padding: 5px;
        }
        
        .related-notes-list {
            padding-left: 20px;
            margin-top: 10px;
            margin-bottom: 10px;
        }
        
        .attr-edit-table {
            width: 100%;
        }
        
        .attr-edit-table th {
            text-align: left;
        }
        
        .attr-edit-table td input {
            width: 100%;
        }
        
        .close-attr-detail-button {
            font-size: x-large;
            cursor: pointer;
            position: relative;
            top: -2px;
        }
        
        .attr-save-delete-button-container {
            display: flex; 
            margin-top: 15px;
        }
        
        .attr-detail input[readonly] {
            background-color: var(--accented-background-color) !important;
        }
    </style>

    <div style="display: flex; justify-content: space-between; margin-bottom: 8px;">
        <h5 class="attr-detail-title"></h5>
        
        <span class="bx bx-x close-attr-detail-button" title="Cancel changes and close"></span>
    </div>

    <div class="attr-is-owned-by"></div>

    <table class="attr-edit-table">
        <tr title="Attribute name can be composed of alphanumeric characters, colon and underscore only">
            <th>Name:</th>
            <td><input type="text" class="attr-input-name form-control" /></td>
        </tr>
        <tr class="attr-help"></tr>
        <tr class="attr-row-value">
            <th>Value:</th>
            <td><input type="text" class="attr-input-value form-control" /></td>
        </tr>
        <tr class="attr-row-target-note">
            <th title="Relation is a named connection between source note and target note.">Target note:</th>
            <td>
                <div class="input-group">
                    <input type="text" class="attr-input-target-note form-control" />
                </div>
            </td>
        </tr>
        <tr class="attr-row-promoted"
            title="Promoted attribute is displayed prominently on the note.">
            <th>Promoted:</th>
            <td><input type="checkbox" class="attr-input-promoted form-control form-control-sm" /></td>
        </tr>
        <tr class="attr-row-multiplicity">
            <th title="Multiplicity defines how many attributes of the same name can be created - at max 1 or more than 1.">Multiplicity:</th>
            <td>
                <select class="attr-input-multiplicity form-control">
                  <option value="single">Single value</option>
                  <option value="multi">Multi value</option>
                </select>
            </td>
        </tr>
        <tr class="attr-row-label-type">
            <th title="Type of the label will help Trilium to choose suitable interface to enter the label value.">Type:</th>
            <td>
                <select class="attr-input-label-type form-control">
                  <option value="text">Text</option>
                  <option value="number">Number</option>
                  <option value="boolean">Boolean</option>
                  <option value="date">Date</option>
                  <option value="url">URL</option>
                </select>
            </td>
        </tr>
        <tr class="attr-row-number-precision">
            <th title="What number of digits after floating point should be available in the value setting interface.">Precision:</th>
            <td>
                <div class="input-group">
                    <input type="number" class="form-control attr-input-number-precision" style="text-align: right">
                    <div class="input-group-append">
                        <span class="input-group-text">digits</span>
                    </div>
                </div>
            </td>
        </tr>
        <tr class="attr-row-inverse-relation">
            <th title="Optional setting to define to which relation is this one opposite. Example: Father - Son are inverse relations to each other.">Inverse relation:</th>
            <td>
                <div class="input-group">
                    <input type="text" class="attr-input-inverse-relation form-control" />
                </div>
            </td>
        </tr>
        <tr title="Inheritable attribute will be inherited to all descendants under this tree.">
            <th>Inheritable:</th>
            <td><input type="checkbox" class="attr-input-inheritable form-control form-control-sm" /></td>
        </tr>
    </table>

    <div class="attr-save-delete-button-container">
        <button class="btn btn-primary btn-sm attr-save-changes-and-close-button" 
            style="flex-grow: 1; margin-right: 20px">
            Save & close <kbd>Ctrl+Enter</kbd></button>
            
        <button class="btn btn-secondary btn-sm attr-delete-button">
            Delete</button>
    </div>

    <div class="related-notes-container">
        <br/>

        <h5 class="related-notes-tile">Other notes with this label</h5>
        
        <ul class="related-notes-list"></ul>
        
        <div class="related-notes-more-notes"></div>
    </div>
</div>`;

const DISPLAYED_NOTES = 10;

const ATTR_TITLES = {
    "label": "Label detail",
    "label-definition": "Label definition detail",
    "relation": "Relation detail",
    "relation-definition": "Relation definition detail"
};

const ATTR_HELP = {
    "label": {
        "disableVersioning": "disables auto-versioning. Useful for e.g. large, but unimportant notes - e.g. large JS libraries used for scripting",
        "calendarRoot": "marks note which should be used as root for day notes. Only one should be marked as such.",
        "archived": "notes with this label won't be visible by default in search results (also in Jump To, Add Link dialogs etc).",
        "excludeFromExport": "notes (with their sub-tree) won't be included in any note export",
        "run": `defines on which events script should run. Possible values are:
                <ul>
                    <li>frontendStartup - when Trilium frontend starts up (or is refreshed).</li>
                    <li>backendStartup - when Trilium backend starts up</li>
                    <li>hourly - run once an hour. You can use additional label <code>runAtHour</code> to specify at which hour.</li>
                    <li>daily - run once a day</li>
                </ul>`,
        "runOnInstance": "Define which trilium instance should run this on. Default to all instances.",
        "runAtHour": "On which hour should this run. Should be used together with <code>#run=hourly</code>. Can be defined multiple times for more runs during the day.",
        "disableInclusion": "scripts with this label won't be included into parent script execution.",
        "sorted": "keeps child notes sorted by title alphabetically",
        "sortDirection": "ASC (the default) or DESC",
        "sortFoldersFirst": "Folders (notes with children) should be sorted on top",
        "top": "keep given note on top in its parent (applies only on sorted parents)",
        "hidePromotedAttributes": "Hide promoted attributes on this note",
        "readOnly": "editor is in read only mode. Works only for text and code notes.",
        "autoReadOnlyDisabled": "text/code notes can be set automatically into read mode when they are too large. You can disable this behavior on per-note basis by adding this label to the note",
        "appCss": "marks CSS notes which are loaded into the Trilium application and can thus be used to modify Trilium's looks.",
        "appTheme": "marks CSS notes which are full Trilium themes and are thus available in Trilium options.",
        "cssClass": "value of this label is then added as CSS class to the node representing given note in the tree. This can be useful for advanced theming. Can be used in template notes.",
        "iconClass": "value of this label is added as a CSS class to the icon on the tree which can help visually distinguish the notes in the tree. Example might be bx bx-home - icons are taken from boxicons. Can be used in template notes.",
        "pageSize": "number of items per page in note listing",
        "customRequestHandler": 'see <a href="javascript:" data-help-page="Custom request handler">Custom request handler</a>',
        "customResourceProvider": 'see <a href="javascript:" data-help-page="Custom request handler">Custom request handler</a>',
        "widget": "marks this note as a custom widget which will be added to the Trilium component tree",
        "workspace": "marks this note as a workspace which allows easy hoisting",
        "workspaceIconClass": "defines box icon CSS class which will be used in tab when hoisted to this note",
        "workspaceTabBackgroundColor": "CSS color used in the note tab when hoisted to this note",
        "workspaceCalendarRoot": "Defines per-workspace calendar root",
        "workspaceTemplate": "This note will appear in the selection of available template when creating new note, but only when hoisted into a workspace containing this template",
        "searchHome": "new search notes will be created as children of this note",
        "hoistedSearchHome": "new search notes will be created as children of this note when hoisted to some ancestor of this note",
        "inbox": "default inbox location for new notes",
        "hoistedInbox": "default inbox location for new notes when hoisted to some ancestor of this note",
        "sqlConsoleHome": "default location of SQL console notes",
        "bookmarked": "note with this label will appear in bookmarks",
        "bookmarkFolder": "note with this label will appear in bookmarks as folder (allowing access to its children)",
        "shareHiddenFromTree": "this note is hidden from left navigation tree, but still accessible with its URL",
        "shareAlias": "define an alias using which the note will be available under https://your_trilium_host/share/[your_alias]",
        "shareOmitDefaultCss": "default share page CSS will be omitted. Use when you make extensive styling changes.",
        "shareRoot": "marks note which is served on /share root.",
        "shareDescription": "define text to be added to the HTML meta tag for description",
        "shareRaw": "note will be served in its raw format, without HTML wrapper",
        "shareDisallowRobotIndexing": `will forbid robot indexing of this note via <code>X-Robots-Tag: noindex</code> header`,
        "shareCredentials": "require credentials to access this shared note. Value is expected to be in format 'username:password'. Don't forget to make this inheritable to apply to child-notes/images.",
        "displayRelations": "comma delimited names of relations which should be displayed. All other ones will be hidden.",
        "hideRelations": "comma delimited names of relations which should be hidden. All other ones will be displayed.",
        "titleTemplate": `default title of notes created as children of this note. The value is evaluated as JavaScript string 
                        and thus can be enriched with dynamic content via the injected <code>now</code> and <code>parentNote</code> variables. Examples:
                        
                        <ul>
                            <li><code>\${parentNote.getLabelValue('authorName')}'s literary works</code></li>
                            <li><code>Log for \${now.format('YYYY-MM-DD HH:mm:ss')}</code></li>
                        </ul>
                        
                        See <a href="https://github.com/zadam/trilium/wiki/Default-note-title">wiki with details</a>, API docs for <a href="https://zadam.github.io/trilium/backend_api/Note.html">parentNote</a> and <a href="https://day.js.org/docs/en/display/format">now</a> for details.`,
        "template": "This note will appear in the selection of available template when creating new note",
        "toc": "<code>#toc</code> or <code>#toc=show</code> will force the Table of Contents to be shown, <code>#toc=hide</code> will force hiding it. If the label doesn't exist, the global setting is observed",
<<<<<<< HEAD
        "color": "defines color of the note in note tree, links etc. Use any valid CSS color value like 'red' or #a13d5f"
=======
        "keyboardShortcut": "Defines a keyboard shortcut which will immediately jump to this note. Example: 'ctrl+alt+e'. Requires frontend reload for the change to take effect."
>>>>>>> 7f789375
    },
    "relation": {
        "runOnNoteCreation": "executes when note is created on backend",
        "runOnNoteTitleChange": "executes when note title is changed (includes note creation as well)",
        "runOnNoteChange": "executes when note is changed (includes note creation as well)",
        "runOnNoteDeletion": "executes when note is being deleted",
        "runOnBranchCreation": "executes when a branch is created. Branch is a link between parent note and child note and is created e.g. when cloning or moving note.",
        "runOnBranchDeletion": "executes when a branch is deleted. Branch is a link between parent note and child note and is deleted e.g. when moving note (old branch/link is deleted).",
        "runOnChildNoteCreation": "executes when new note is created under this note",
        "runOnAttributeCreation": "executes when new attribute is created under this note",
        "runOnAttributeChange": "executes when attribute is changed under this note",
        "template": "attached note's attributes will be inherited even without parent-child relationship. See template for details.",
        "renderNote": 'notes of type "render HTML note" will be rendered using a code note (HTML or script) and it is necessary to point using this relation to which note should be rendered',
        "widget": "target of this relation will be executed and rendered as a widget in the sidebar",
        "shareCss": "CSS note which will be injected into the share page. CSS note must be in the shared sub-tree as well. Consider using 'shareHiddenFromTree' and 'shareOmitDefaultCss' as well.",
        "shareJs": "JavaScript note which will be injected into the share page. JS note must be in the shared sub-tree as well. Consider using 'shareHiddenFromTree'.",
        "shareFavicon": "Favicon note to be set in the shared page. Typically you want to set it to share root and make it inheritable. Favicon note must be in the shared sub-tree as well. Consider using 'shareHiddenFromTree'.",
    }
};

export default class AttributeDetailWidget extends NoteContextAwareWidget {
    async refresh() {
        // switching note/tab should close the widget

        this.hide();
    }

    doRender() {
        this.relatedNotesSpacedUpdate = new SpacedUpdate(async () => this.updateRelatedNotes(), 1000);

        this.$widget = $(TPL);

        utils.bindElShortcut(this.$widget, 'ctrl+return', () => this.saveAndClose());
        utils.bindElShortcut(this.$widget, 'esc', () => this.cancelAndClose());


        this.$title = this.$widget.find('.attr-detail-title');

        this.$inputName = this.$widget.find('.attr-input-name');
        this.$inputName.on('keyup', () => this.userEditedAttribute());
        this.$inputName.on('change', () => this.userEditedAttribute());
        this.$inputName.on('autocomplete:closed', () => this.userEditedAttribute());

        this.$inputName.on('focus', () => {
            attributeAutocompleteService.initAttributeNameAutocomplete({
                $el: this.$inputName,
                attributeType: () => ['relation', 'relation-definition'].includes(this.attrType) ? 'relation' : 'label',
                open: true
            });
        });

        this.$rowValue = this.$widget.find('.attr-row-value');
        this.$inputValue = this.$widget.find('.attr-input-value');
        this.$inputValue.on('keyup', () => this.userEditedAttribute());
        this.$inputValue.on('change', () => this.userEditedAttribute());
        this.$inputValue.on('autocomplete:closed', () => this.userEditedAttribute());
        this.$inputValue.on('focus', () => {
            attributeAutocompleteService.initLabelValueAutocomplete({
                $el: this.$inputValue,
                open: true,
                nameCallback: () => this.$inputName.val()
            });
        });

        this.$rowPromoted = this.$widget.find('.attr-row-promoted');
        this.$inputPromoted = this.$widget.find('.attr-input-promoted');
        this.$inputPromoted.on('change', () => this.userEditedAttribute());

        this.$rowMultiplicity = this.$widget.find('.attr-row-multiplicity');
        this.$inputMultiplicity = this.$widget.find('.attr-input-multiplicity');
        this.$inputMultiplicity.on('change', () => this.userEditedAttribute());

        this.$rowLabelType = this.$widget.find('.attr-row-label-type');
        this.$inputLabelType = this.$widget.find('.attr-input-label-type');
        this.$inputLabelType.on('change', () => this.userEditedAttribute());

        this.$rowNumberPrecision = this.$widget.find('.attr-row-number-precision');
        this.$inputNumberPrecision = this.$widget.find('.attr-input-number-precision');
        this.$inputNumberPrecision.on('change', () => this.userEditedAttribute());

        this.$rowInverseRelation = this.$widget.find('.attr-row-inverse-relation');
        this.$inputInverseRelation = this.$widget.find('.attr-input-inverse-relation');
        this.$inputInverseRelation.on('keyup', () => this.userEditedAttribute());

        this.$rowTargetNote = this.$widget.find('.attr-row-target-note');
        this.$inputTargetNote = this.$widget.find('.attr-input-target-note');

        noteAutocompleteService.initNoteAutocomplete(this.$inputTargetNote, {allowCreatingNotes: true})
            .on('autocomplete:noteselected', (event, suggestion, dataset) => {
                if (!suggestion.notePath) {
                    return false;
                }

                const pathChunks = suggestion.notePath.split('/');

                this.attribute.value = pathChunks[pathChunks.length - 1]; // noteId

                this.triggerCommand('updateAttributeList', { attributes: this.allAttributes });
                this.updateRelatedNotes();
            });

        this.$inputInheritable = this.$widget.find('.attr-input-inheritable');
        this.$inputInheritable.on('change', () => this.userEditedAttribute());

        this.$closeAttrDetailButton = this.$widget.find('.close-attr-detail-button');
        this.$closeAttrDetailButton.on('click', () => this.cancelAndClose());

        this.$attrIsOwnedBy = this.$widget.find('.attr-is-owned-by');

        this.$attrSaveDeleteButtonContainer = this.$widget.find('.attr-save-delete-button-container');

        this.$saveAndCloseButton = this.$widget.find('.attr-save-changes-and-close-button');
        this.$saveAndCloseButton.on('click', () => this.saveAndClose());

        this.$deleteButton = this.$widget.find('.attr-delete-button');
        this.$deleteButton.on('click', async () => {
            await this.triggerCommand('updateAttributeList', {
                attributes: this.allAttributes.filter(attr => attr !== this.attribute)
            });

            await this.triggerCommand('saveAttributes');

            this.hide();
        });

        this.$attrHelp = this.$widget.find('.attr-help');

        this.$relatedNotesContainer = this.$widget.find('.related-notes-container');
        this.$relatedNotesTitle = this.$relatedNotesContainer.find('.related-notes-tile');
        this.$relatedNotesList = this.$relatedNotesContainer.find('.related-notes-list');
        this.$relatedNotesMoreNotes = this.$relatedNotesContainer.find('.related-notes-more-notes');

        $(window).on('mousedown', e => {
            if (!$(e.target).closest(this.$widget[0]).length
                && !$(e.target).closest(".algolia-autocomplete").length
                && !$(e.target).closest("#context-menu-container").length) {
                this.hide();
            }
        });
    }

    async showAttributeDetail({allAttributes, attribute, isOwned, x, y, focus}) {
        if (!attribute) {
            this.hide();

            return;
        }

        utils.saveFocusedElement();

        this.attrType = this.getAttrType(attribute);

        const attrName =
            this.attrType === 'label-definition' ? attribute.name.substr(6)
                : (this.attrType === 'relation-definition' ? attribute.name.substr(9) : attribute.name);

        const definition = this.attrType.endsWith('-definition')
            ? promotedAttributeDefinitionParser.parse(attribute.value)
            : {};

        this.$title.text(ATTR_TITLES[this.attrType]);

        this.allAttributes = allAttributes;
        this.attribute = attribute;

        // can be slightly slower so just make it async
        this.updateRelatedNotes();

        this.$attrSaveDeleteButtonContainer.toggle(!!isOwned);

        if (isOwned) {
            this.$attrIsOwnedBy.hide();
        }
        else {
            this.$attrIsOwnedBy
                .show()
                .empty()
                .append(attribute.type === 'label' ? 'Label' : 'Relation')
                .append(' is owned by note ')
                .append(await linkService.createNoteLink(attribute.noteId))
        }

        this.$inputName
            .val(attrName)
            .attr('readonly', () => !isOwned);

        this.$rowValue.toggle(this.attrType === 'label');
        this.$rowTargetNote.toggle(this.attrType === 'relation');

        this.$rowPromoted.toggle(['label-definition', 'relation-definition'].includes(this.attrType));
        this.$inputPromoted
            .prop("checked", !!definition.isPromoted)
            .attr('disabled', () => !isOwned);

        this.$rowMultiplicity.toggle(['label-definition', 'relation-definition'].includes(this.attrType));
        this.$inputMultiplicity
            .val(definition.multiplicity)
            .attr('disabled', () => !isOwned);

        this.$rowLabelType.toggle(this.attrType === 'label-definition');
        this.$inputLabelType
            .val(definition.labelType)
            .attr('disabled', () => !isOwned);

        this.$rowNumberPrecision.toggle(this.attrType === 'label-definition' && definition.labelType === 'number');
        this.$inputNumberPrecision
            .val(definition.numberPrecision)
            .attr('disabled', () => !isOwned);

        this.$rowInverseRelation.toggle(this.attrType === 'relation-definition');
        this.$inputInverseRelation
            .val(definition.inverseRelation)
            .attr('disabled', () => !isOwned);

        if (attribute.type === 'label') {
            this.$inputValue
                .val(attribute.value)
                .attr('readonly', () => !isOwned);
        }
        else if (attribute.type === 'relation') {
            this.$inputTargetNote
                .attr('readonly', () => !isOwned)
                .val("")
                .setSelectedNotePath("");

            if (attribute.value) {
                const targetNote = await froca.getNote(attribute.value);

                if (targetNote) {
                    this.$inputTargetNote
                        .val(targetNote ? targetNote.title : "")
                        .setSelectedNotePath(attribute.value);
                }
            }
        }

        this.$inputInheritable
            .prop("checked", !!attribute.isInheritable)
            .attr('disabled', () => !isOwned);

        this.updateHelp();

        this.toggleInt(true);

        const offset = this.parent.$widget.offset();
        const detPosition = this.getDetailPosition(x, offset);

        this.$widget
            .css("left", detPosition.left)
            .css("right", detPosition.right)
            .css("top", y - offset.top + 70)
            .css("max-height",
                this.$widget.outerHeight() + y > $(window).height() - 50
                    ? $(window).height() - y - 50
                    : 10000);

        if (focus === 'name') {
            this.$inputName
                .trigger('focus')
                .trigger('select');
        }
    }

    getDetailPosition(x, offset) {
        let left = x - offset.left - this.$widget.outerWidth() / 2;
        let right = "";

        if (left < 0) {
            left = 10;
        } else {
            const rightEdge = left + this.$widget.outerWidth();

            if (rightEdge > this.parent.$widget.outerWidth() - 10) {
                left = "";
                right = 10;
            }
        }

        return {left, right};
    }

    async saveAndClose() {
        await this.triggerCommand('saveAttributes');

        this.hide();

        utils.focusSavedElement();
    }

    async cancelAndClose() {
        await this.triggerCommand('reloadAttributes');

        this.hide();

        utils.focusSavedElement();
    }

    userEditedAttribute() {
        this.updateAttributeInEditor();
        this.updateHelp();
        this.relatedNotesSpacedUpdate.scheduleUpdate();
    }

    updateHelp() {
        const attrName = this.$inputName.val();

        if (this.attrType in ATTR_HELP && attrName in ATTR_HELP[this.attrType]) {
            this.$attrHelp
                .empty()
                .append($("<td colspan=2>")
                    .append($("<strong>").text(attrName))
                    .append(" - ")
                    .append(ATTR_HELP[this.attrType][attrName])
                )
                .show();
        }
        else {
            this.$attrHelp.empty().hide();
        }
    }

    async updateRelatedNotes() {
        let {results, count} = await server.post('search-related', this.attribute);

        for (const res of results) {
            res.noteId = res.notePathArray[res.notePathArray.length - 1];
        }

        results = results.filter(({noteId}) => noteId !== this.noteId);

        if (results.length === 0) {
            this.$relatedNotesContainer.hide();
        } else {
            this.$relatedNotesContainer.show();
            this.$relatedNotesTitle.text(`Other notes with ${this.attribute.type} name "${this.attribute.name}"`);

            this.$relatedNotesList.empty();

            const displayedResults = results.length <= DISPLAYED_NOTES ? results : results.slice(0, DISPLAYED_NOTES);
            const displayedNotes = await froca.getNotes(displayedResults.map(res => res.noteId));

            for (const note of displayedNotes) {
                const notePath = treeService.getSomeNotePath(note);
                const $noteLink = await linkService.createNoteLink(notePath, {showNotePath: true});

                this.$relatedNotesList.append(
                    $("<li>").append($noteLink)
                );
            }

            if (results.length > DISPLAYED_NOTES) {
                this.$relatedNotesMoreNotes.show().text(`... and ${count - DISPLAYED_NOTES} more.`);
            } else {
                this.$relatedNotesMoreNotes.hide();
            }
        }
    }

    getAttrType(attribute) {
        if (attribute.type === 'label') {
            if (attribute.name.startsWith('label:')) {
                return "label-definition";
            } else if (attribute.name.startsWith('relation:')) {
                return "relation-definition";
            } else {
                return "label";
            }
        }
        else if (attribute.type === 'relation') {
            return "relation";
        }
        else {
            this.$title.text('');
        }
    }

    updateAttributeInEditor() {
        let attrName = this.$inputName.val();

        if (!utils.isValidAttributeName(attrName)) {
            // invalid characters are simply ignored (from user perspective they are not even entered)
            attrName = utils.filterAttributeName(attrName);

            this.$inputName.val(attrName);
        }

        if (this.attrType === 'label-definition') {
            attrName = 'label:' + attrName;
        } else if (this.attrType === 'relation-definition') {
            attrName = 'relation:' + attrName;
        }

        this.attribute.name = attrName;
        this.attribute.isInheritable = this.$inputInheritable.is(":checked");

        if (this.attrType.endsWith('-definition')) {
            this.attribute.value = this.buildDefinitionValue();
        }
        else if (this.attrType === 'relation') {
            this.attribute.value = this.$inputTargetNote.getSelectedNoteId();
        }
        else {
            this.attribute.value = this.$inputValue.val();
        }

        this.triggerCommand('updateAttributeList', { attributes: this.allAttributes });
    }

    buildDefinitionValue() {
        const props = [];

        if (this.$inputPromoted.is(":checked")) {
            props.push("promoted");
        }

        props.push(this.$inputMultiplicity.val());

        if (this.attrType === 'label-definition') {
            props.push(this.$inputLabelType.val());

            if (this.$inputLabelType.val() === 'number' && this.$inputNumberPrecision.val() !== '') {
                props.push('precision=' + this.$inputNumberPrecision.val());
            }
        } else if (this.attrType === 'relation-definition' && this.$inputInverseRelation.val().trim().length > 0) {
            const inverseRelationName = this.$inputInverseRelation.val();

            props.push("inverse=" + utils.filterAttributeName(inverseRelationName));
        }

        this.$rowNumberPrecision.toggle(
            this.attrType === 'label-definition'
            && this.$inputLabelType.val() === 'number');

        return props.join(",");
    }

    hide() {
        this.toggleInt(false);
    }

    createNoteLink(noteId) {
        return $("<a>", {
            href: '#' + noteId,
            class: 'reference-link',
            'data-note-path': noteId
        });
    }

    async noteSwitched() {
        this.hide();
    }
}<|MERGE_RESOLUTION|>--- conflicted
+++ resolved
@@ -236,11 +236,8 @@
                         See <a href="https://github.com/zadam/trilium/wiki/Default-note-title">wiki with details</a>, API docs for <a href="https://zadam.github.io/trilium/backend_api/Note.html">parentNote</a> and <a href="https://day.js.org/docs/en/display/format">now</a> for details.`,
         "template": "This note will appear in the selection of available template when creating new note",
         "toc": "<code>#toc</code> or <code>#toc=show</code> will force the Table of Contents to be shown, <code>#toc=hide</code> will force hiding it. If the label doesn't exist, the global setting is observed",
-<<<<<<< HEAD
-        "color": "defines color of the note in note tree, links etc. Use any valid CSS color value like 'red' or #a13d5f"
-=======
+        "color": "defines color of the note in note tree, links etc. Use any valid CSS color value like 'red' or #a13d5f",
         "keyboardShortcut": "Defines a keyboard shortcut which will immediately jump to this note. Example: 'ctrl+alt+e'. Requires frontend reload for the change to take effect."
->>>>>>> 7f789375
     },
     "relation": {
         "runOnNoteCreation": "executes when note is created on backend",
