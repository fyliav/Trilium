const backupService = require('./backup.js');
const sql = require('./sql.js');
const fs = require('fs-extra');
<<<<<<< HEAD
const log = require('./log.js');
const utils = require('./utils.js');
const resourceDir = require('./resource_dir.js');
const appInfo = require('./app_info.js');
=======
const log = require('./log');
const utils = require('./utils');
const resourceDir = require('./resource_dir');
const appInfo = require('./app_info');
const cls = require('./cls.js');
>>>>>>> e76093e7

async function migrate() {
    const currentDbVersion = getDbVersion();

    if (currentDbVersion < 214) {
        log.error("Direct migration from your current version is not supported. Please upgrade to the latest v0.60.4 first and only then to this version.");

        utils.crash();
        return;
    }

    // backup before attempting migration
    await backupService.backupNow(
        // creating a special backup for version 0.60.4, the changes in 0.61 are major.
        currentDbVersion === 214
            ? `before-migration-v060`
            : 'before-migration'
    );

    const migrations = fs.readdirSync(resourceDir.MIGRATIONS_DIR).map(file => {
        const match = file.match(/^([0-9]{4})__([a-zA-Z0-9_ ]+)\.(sql|js)$/);
        if (!match) {
            return null;
        }

        const dbVersion = parseInt(match[1]);
        if (dbVersion > currentDbVersion) {
            const name = match[2];
            const type = match[3];

            return {
                dbVersion: dbVersion,
                name: name,
                file: file,
                type: type
            };
        } else {
            return null;
        }
    }).filter(el => !!el);

    migrations.sort((a, b) => a.dbVersion - b.dbVersion);

    // all migrations are executed in one transaction - upgrade either succeeds, or the user can stay at the old version
    // otherwise if half of the migrations succeed, user can't use any version - DB is too "new" for the old app,
    // and too old for the new app version.

    cls.setMigrationRunning(true);

    sql.transactional(() => {
        for (const mig of migrations) {
            try {
                log.info(`Attempting migration to version ${mig.dbVersion}`);

                executeMigration(mig);

                sql.execute(`UPDATE options
                             SET value = ?
                             WHERE name = ?`, [mig.dbVersion.toString(), "dbVersion"]);

                log.info(`Migration to version ${mig.dbVersion} has been successful.`);
            } catch (e) {
                log.error(`error during migration to version ${mig.dbVersion}: ${e.stack}`);
                log.error("migration failed, crashing hard"); // this is not very user-friendly :-/

                utils.crash();
                break; // crash() above does not seem to work right away
            }
        }
    });

    if (currentDbVersion === 214) {
        // special VACUUM after the big migration
        log.info("VACUUMing database, this might take a while ...");
        sql.execute("VACUUM");
    }
}

function executeMigration(mig) {
    if (mig.type === 'sql') {
        const migrationSql = fs.readFileSync(`${resourceDir.MIGRATIONS_DIR}/${mig.file}`).toString('utf8');

        console.log(`Migration with SQL script: ${migrationSql}`);

        sql.executeScript(migrationSql);
    } else if (mig.type === 'js') {
        console.log("Migration with JS module");

        const migrationModule = require(`${resourceDir.MIGRATIONS_DIR}/${mig.file}`);
        migrationModule();
    } else {
        throw new Error(`Unknown migration type '${mig.type}'`);
    }
}

function getDbVersion() {
    return parseInt(sql.getValue("SELECT value FROM options WHERE name = 'dbVersion'"));
}

function isDbUpToDate() {
    const dbVersion = getDbVersion();

    const upToDate = dbVersion >= appInfo.dbVersion;

    if (!upToDate) {
        log.info(`App db version is ${appInfo.dbVersion}, while db version is ${dbVersion}. Migration needed.`);
    }

    return upToDate;
}

async function migrateIfNecessary() {
    const currentDbVersion = getDbVersion();

    if (currentDbVersion > appInfo.dbVersion && process.env.TRILIUM_IGNORE_DB_VERSION !== 'true') {
        log.error(`Current DB version ${currentDbVersion} is newer than the current DB version ${appInfo.dbVersion}, which means that it was created by a newer and incompatible version of Trilium. Upgrade to the latest version of Trilium to resolve this issue.`);

        utils.crash();
    }

    if (!isDbUpToDate()) {
        await migrate();
    }
}

module.exports = {
    migrateIfNecessary,
    isDbUpToDate
};<|MERGE_RESOLUTION|>--- conflicted
+++ resolved
@@ -1,18 +1,11 @@
 const backupService = require('./backup.js');
 const sql = require('./sql.js');
 const fs = require('fs-extra');
-<<<<<<< HEAD
 const log = require('./log.js');
 const utils = require('./utils.js');
 const resourceDir = require('./resource_dir.js');
 const appInfo = require('./app_info.js');
-=======
-const log = require('./log');
-const utils = require('./utils');
-const resourceDir = require('./resource_dir');
-const appInfo = require('./app_info');
 const cls = require('./cls.js');
->>>>>>> e76093e7
 
 async function migrate() {
     const currentDbVersion = getDbVersion();
