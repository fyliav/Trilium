--- conflicted
+++ resolved
@@ -30,15 +30,8 @@
     <meta name="viewport" content="width=device-width, initial-scale=1">
 
     <link rel="shortcut icon" href="<% if (note.hasRelation("shareFavicon")) { %>api/notes/<%= note.getRelation("shareFavicon").value %>/download<% } else { %>../favicon.ico<% } %>">
-<<<<<<< HEAD
     <% for (const url of cssToLoad) { %>
         <link href="<%= url %>" rel="stylesheet">
-=======
-    <script src="../<%= appPath %>/share.js" type="module"></script>
-    <% if (!isDev && !note.isLabelTruthy("shareOmitDefaultCss")) { %>
-        <link href="<%= assetPath %>/src/share.css" rel="stylesheet">
-        <link href="<%= assetPath %>/src/boxicons.css" rel="stylesheet">
->>>>>>> 1e8f179f
     <% } %>
     <% for (const url of jsToLoad) { %>
         <script type="module" src="<%= url %>"></script>
