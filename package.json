{
  "name": "trilium",
  "productName": "Trilium Notes",
  "description": "Trilium Notes",
  "version": "0.63.5",
  "license": "AGPL-3.0-only",
  "main": "electron.js",
  "bin": {
    "trilium": "src/www.js"
  },
  "repository": {
    "type": "git",
    "url": "https://github.com/zadam/trilium.git"
  },
  "scripts": {
    "start-server": "cross-env TRILIUM_SAFE_MODE=1 TRILIUM_DATA_DIR=./data TRILIUM_ENV=dev TRILIUM_SYNC_SERVER_HOST=http://tsyncserver:4000 nodemon src/www.js",
    "start-server-no-dir": "cross-env TRILIUM_SAFE_MODE=1 TRILIUM_ENV=dev TRILIUM_SYNC_SERVER_HOST=http://tsyncserver:4000 nodemon src/www.js",
    "qstart-server": "npm run qswitch-server && TRILIUM_SAFE_MODE=1 TRILIUM_DATA_DIR=./data TRILIUM_ENV=dev TRILIUM_SYNC_SERVER_HOST=http://tsyncserver:4000 nodemon src/www.js",
    "start-electron": "cross-env TRILIUM_SAFE_MODE=1 TRILIUM_DATA_DIR=./data TRILIUM_SYNC_SERVER_HOST=http://tsyncserver:4000 TRILIUM_ENV=dev electron --inspect=5858 .",
    "start-electron-no-dir": "cross-env TRILIUM_SAFE_MODE=1 TRILIUM_ENV=dev TRILIUM_SYNC_SERVER_HOST=http://tsyncserver:4000 electron --inspect=5858 .",
    "qstart-electron": "npm run qswitch-electron && TRILIUM_SAFE_MODE=1 TRILIUM_DATA_DIR=./data TRILIUM_SYNC_SERVER_HOST=http://tsyncserver:4000 TRILIUM_ENV=dev electron --inspect=5858 .",
    "start-test-server": "npm run qswitch-server; rm -rf ./data-test; cross-env TRILIUM_SAFE_MODE=1 TRILIUM_DATA_DIR=./data-test TRILIUM_SYNC_SERVER_HOST=http://tsyncserver:4000 TRILIUM_ENV=dev TRILIUM_PORT=9999 node src/www.js",
    "switch-server": "rm -rf ./node_modules/better-sqlite3 && npm install",
    "switch-electron": "./node_modules/.bin/electron-rebuild",
    "qswitch-server": "rm -rf ./node_modules/better-sqlite3/bin ; mkdir -p ./node_modules/better-sqlite3/build ; cp ./bin/better-sqlite3/linux-server-better_sqlite3.node ./node_modules/better-sqlite3/build/better_sqlite3.node",
    "qswitch-electron": "rm -rf ./node_modules/better-sqlite3/bin ; mkdir -p ./node_modules/better-sqlite3/build ; cp ./bin/better-sqlite3/linux-desktop-better_sqlite3.node ./node_modules/better-sqlite3/build/better_sqlite3.node",
    "build-backend-docs": "rm -rf ./docs/backend_api && ./node_modules/.bin/jsdoc -c jsdoc-conf.json -d ./docs/backend_api src/becca/entities/*.js src/services/backend_script_api.js src/services/sql.js",
    "build-frontend-docs": "rm -rf ./docs/frontend_api && ./node_modules/.bin/jsdoc -c jsdoc-conf.json -d ./docs/frontend_api src/public/app/entities/*.js src/public/app/services/frontend_script_api.js src/public/app/widgets/basic_widget.js src/public/app/widgets/note_context_aware_widget.js src/public/app/widgets/right_panel_widget.js",
    "build-docs": "npm run build-backend-docs && npm run build-frontend-docs",
    "webpack": "webpack -c webpack.config.js",
    "test-jasmine": "TRILIUM_DATA_DIR=~/trilium/data-test jasmine",
    "test-es6": "node -r esm spec-es6/attribute_parser.spec.js ",
    "test": "npm run test-jasmine && npm run test-es6",
    "postinstall": "rimraf ./node_modules/canvas"
  },
  "dependencies": {
    "@braintree/sanitize-url": "6.0.4",
    "@electron/remote": "2.1.2",
    "@excalidraw/excalidraw": "0.17.3",
    "archiver": "7.0.0",
    "async-mutex": "0.4.1",
    "axios": "1.6.7",
    "better-sqlite3": "8.4.0",
    "boxicons": "2.1.4",
    "chokidar": "3.6.0",
    "cls-hooked": "4.2.2",
    "compression": "1.7.4",
    "cookie-parser": "1.4.6",
    "csurf": "1.11.0",
    "dayjs": "1.11.10",
    "dayjs-plugin-utc": "0.1.2",
    "debounce": "1.2.1",
    "ejs": "3.1.9",
    "electron-debug": "3.2.0",
    "electron-dl": "3.5.2",
    "electron-window-state": "5.0.3",
    "escape-html": "1.0.3",
    "express": "4.18.3",
    "express-partial-content": "1.0.2",
    "express-rate-limit": "7.2.0",
    "express-session": "1.18.0",
    "force-graph": "1.43.5",
    "fs-extra": "11.2.0",
    "helmet": "7.1.0",
    "html": "1.0.0",
    "html2plaintext": "2.1.4",
    "http-proxy-agent": "7.0.2",
    "https-proxy-agent": "7.0.4",
    "image-type": "4.1.0",
    "ini": "3.0.1",
    "is-animated": "2.0.2",
    "is-svg": "4.3.2",
    "jimp": "0.22.12",
    "joplin-turndown-plugin-gfm": "1.0.12",
    "jquery": "3.7.1",
    "jquery-hotkeys": "0.2.2",
    "jsdom": "24.0.0",
    "katex": "0.16.9",
    "marked": "12.0.0",
    "mermaid": "10.9.0",
    "mime-types": "2.1.35",
    "multer": "1.4.5-lts.1",
    "node-abi": "3.56.0",
    "normalize-strings": "1.1.1",
    "open": "8.4.1",
    "panzoom": "9.4.3",
    "print-this": "2.0.0",
    "rand-token": "1.0.1",
    "react": "18.2.0",
    "react-dom": "18.2.0",
    "request": "2.88.2",
    "rimraf": "5.0.5",
    "safe-compare": "1.1.4",
    "sanitize-filename": "1.6.3",
    "sanitize-html": "2.12.1",
    "sax": "1.3.0",
    "semver": "7.6.0",
    "serve-favicon": "2.5.0",
    "session-file-store": "1.5.0",
    "split.js": "1.6.5",
    "stream-throttle": "0.1.3",
    "striptags": "3.2.0",
    "tmp": "0.2.3",
    "tree-kill": "1.2.2",
    "turndown": "7.1.2",
    "unescape": "1.0.1",
    "ws": "8.16.0",
    "xml2js": "0.6.2",
    "yauzl": "3.1.2"
  },
  "devDependencies": {
    "@types/archiver": "^6.0.2",
    "@types/better-sqlite3": "^7.6.9",
    "@types/cls-hooked": "^4.3.8",
    "@types/csurf": "^1.11.5",
<<<<<<< HEAD
=======
    "@types/ejs": "^3.1.5",
>>>>>>> 67cb02ed
    "@types/escape-html": "^1.0.4",
    "@types/express": "^4.17.21",
    "@types/express-session": "^1.18.0",
    "@types/html": "^1.0.4",
    "@types/ini": "^4.1.0",
    "@types/jsdom": "^21.1.6",
    "@types/mime-types": "^2.1.4",
    "@types/multer": "^1.4.11",
    "@types/node": "^20.11.19",
    "@types/safe-compare": "^1.1.2",
    "@types/sanitize-html": "^2.11.0",
    "@types/sax": "^1.2.7",
    "@types/stream-throttle": "^0.1.4",
    "@types/tmp": "^0.2.6",
    "@types/turndown": "^5.0.4",
    "@types/ws": "^8.5.10",
    "@types/xml2js": "^0.4.14",
    "cross-env": "7.0.3",
    "electron": "25.9.8",
    "electron-builder": "24.13.3",
    "electron-packager": "17.1.2",
    "electron-rebuild": "3.2.9",
    "esm": "3.2.25",
    "jasmine": "5.1.0",
    "jsdoc": "4.0.2",
    "lorem-ipsum": "2.0.8",
    "nodemon": "3.1.0",
    "rcedit": "4.0.1",
    "ts-node": "^10.9.2",
    "tslib": "^2.6.2",
    "typescript": "^5.3.3",
    "webpack": "5.90.3",
    "webpack-cli": "5.1.4"
  },
  "optionalDependencies": {
    "electron-installer-debian": "3.2.0"
  }
}<|MERGE_RESOLUTION|>--- conflicted
+++ resolved
@@ -113,10 +113,7 @@
     "@types/better-sqlite3": "^7.6.9",
     "@types/cls-hooked": "^4.3.8",
     "@types/csurf": "^1.11.5",
-<<<<<<< HEAD
-=======
     "@types/ejs": "^3.1.5",
->>>>>>> 67cb02ed
     "@types/escape-html": "^1.0.4",
     "@types/express": "^4.17.21",
     "@types/express-session": "^1.18.0",
