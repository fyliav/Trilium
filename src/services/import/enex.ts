--- conflicted
+++ resolved
@@ -11,11 +11,7 @@
 import sanitizeAttributeName from "../sanitize_attribute_name.js";
 import TaskContext from "../task_context.js";
 import BNote from "../../becca/entities/bnote.js";
-<<<<<<< HEAD
-import { File } from "./common";
-=======
 import { File } from "./common.js";
->>>>>>> 3ba8f934
 import { AttributeType } from "../../becca/entities/rows.js";
 
 /**
